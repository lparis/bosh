--- conflicted
+++ resolved
@@ -472,9 +472,6 @@
     version: '235'
   cf05fee0-79f1-4635-b45d-46a324968d16:
     version: '236'
-<<<<<<< HEAD
-=======
   002f99bb-3087-461a-bd93-9cef673f04a7:
     version: '237'
->>>>>>> f527da63
 format-version: '2'