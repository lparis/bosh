--- conflicted
+++ resolved
@@ -49,13 +49,10 @@
       V-38585
       V-38462
       V-38617
-<<<<<<< HEAD
       V-38465
       V-38466
       V-38469
-=======
       V-38472
->>>>>>> 571b36df
     }
 
     expected_stig_test_cases = expected_base_stig_test_cases
