require 'spec_helper'

describe Bosh::Cli::Command::Instances do
  subject(:command) { described_class.new }

  before do
    allow(command).to receive_messages(director: director, logged_in?: true, nl: nil, say: nil)
    allow(command).to receive(:show_current_state)
    command.options[:config] = Tempfile.new('bosh-cli-instances-spec').path
  end
  let(:director) { double(Bosh::Cli::Client::Director) }

  after do
    FileUtils.rm_rf(command.options[:config])
  end

  describe 'list' do
    before { command.options[:target] = target }
    let(:target) { 'http://example.org' }

    context 'with no arguments' do
      def perform
        command.list
      end

      let(:manifest_file) do
        manifest = {
          'name' => 'dep2'
        }

        manifest_file = Tempfile.new('manifest')
        Psych.dump(manifest, manifest_file)
        manifest_file.close
        manifest_file
      end

      context 'when there is no deployment set' do

        it 'raises an error' do
          expect { perform }.to raise_error(Bosh::Cli::CliError, 'Please choose deployment first')
        end
      end
      context 'when deployment is set to dep2' do
        before { allow(command).to receive(:deployment) { manifest_file.path } }

        context 'when the deployment exists on the director' do
          before { allow(director).to receive(:list_deployments) { [{'name' => 'dep1'}, {'name' => 'dep2'}] } }

          it 'lists instances in deployment dep2 only' do
            expect(command).to receive(:show_deployment).with('dep2', kind_of(Hash))
            expect(command).to_not receive(:show_deployment).with('dep1', kind_of(Hash))
            perform
          end
        end

        context "when the deployment doesn't exist on the director" do
          before { allow(director).to receive(:list_deployments) { [] } }

          it 'raises an error' do
            expect { perform }.to raise_error(Bosh::Cli::CliError, "The deployment 'dep2' doesn't exist")
          end
        end

        context 'when there are no deployments on the director' do
          before { allow(director).to receive(:list_deployments) { [] } }

          it 'raises an error' do
            expect { perform }.to raise_error(Bosh::Cli::CliError, "The deployment 'dep2' doesn't exist")
          end
        end
      end
    end
  end

  describe 'show_deployment' do
    def perform
      command.show_deployment(deployment, options)
    end

    let(:deployment) { 'dep1' }
    let(:options) { {details: false, dns: false, vitals: false, failing: false} }

    let(:vm1_state) {
      {
        'job_name' => 'job1',
        'index' => 0,
        'ips' => %w{192.168.0.1 192.168.0.2},
        'dns' => %w{index.job1.network1.deployment.microbosh index.job1.network2.deployment.microbosh},
        'vitals' => 'vitals',
        'job_state' => 'running',
        'resource_pool' => 'rp1',
        'vm_cid' => 'vm-cid1',
        'disk_cid' => 'disk-cid1',
        'agent_id' => 'agent1',
        'vitals' => {
          'load' => [1, 2, 3],
          'cpu' => {
            'user' => 4,
            'sys' => 5,
            'wait' => 6,
          },
<<<<<<< HEAD
          'mem' => {
            'percent' => 7,
            'kb' => 8,
          },
          'swap' => {
            'percent' => 9,
            'kb' => 10,
          },
          'disk' => {
            'system' => {'percent' => 11},
            'ephemeral' => {'percent' => 12},
            'persistent' => {'percent' => 13},
          },
        },
        'processes' => [
          {
            'name' => 'process-1',
            'state' => 'running',
          },{
            'name' => 'process-2',
            'state' => 'running'
          },
        ],
        'resurrection_paused' => true,
        'availability_zone' => 'az1'
=======
          'processes' => [
            {
              'name' => 'process-1',
              'state' => 'running',
              'uptime' => {
                'secs' => 144987,
              },
              'mem' => {
                'percent' => 7,
                'kb' => 8,
              },
              'cpu' => {
                'total' => 0.4,
              },
            },{
              'name' => 'process-2',
              'state' => 'running',
              'uptime' => {
                'secs' => 144987,
              },
              'mem' => {
                'percent' => 7,
                'kb' => 8,
              },
              'cpu' => {
                'total' => 0.4,
              },
            },
          ],
          'resurrection_paused' => true,
        }
>>>>>>> 2e26aa6d
      }
    }

    let(:vm2_state) {
      {
        'job_name' => 'job2',
        'index' => 0,
        'ips' => %w{192.168.0.3 192.168.0.4},
        'dns' => %w{index.job2.network1.deployment.microbosh index.job2.network2.deployment.microbosh},
        'vitals' => 'vitals',
        'job_state' => 'running',
        'resource_pool' => 'rp1',
        'vm_cid' => 'vm-cid2',
        'disk_cid' => 'disk-cid2',
        'agent_id' => 'agent2',
        'vitals' => {
          'load' => [1, 2, 3],
          'cpu' => {
            'user' => 4,
            'sys' => 5,
            'wait' => 6,
          },
<<<<<<< HEAD
          'mem' => {
            'percent' => 7,
            'kb' => 8,
          },
          'swap' => {
            'percent' => 9,
            'kb' => 10,
          },
          'disk' => {
            'system' => {'percent' => 11},
            'ephemeral' => {'percent' => 12},
            'persistent' => {'percent' => 13},
          },
        },
        'processes' => [
          {
            'name' => 'process-3',
            'state' => 'running',
          },{
            'name' => 'process-4',
            'state' => 'running'
          },
        ],
        'resurrection_paused' => true,
        'availability_zone' => 'az2'
      }
    }

    describe 'displaying Disk CID' do
      before { options[:details] = true }

      it 'does not display when no vm has a disk cid' do
        vm1_state.delete('disk_cid')

        allow(director).to receive(:fetch_vm_state).with(deployment) { [vm1_state] }

        expect(command).to receive(:say) do |display_output|

          expect(display_output.to_s).to_not include 'Disk CID'

        end
        perform
      end

      it 'display when second instance has a disk cid' do
        vm_state2 = vm1_state.clone

        vm1_state.delete('disk_cid')
        allow(director).to receive(:fetch_vm_state).with(deployment) { [vm1_state, vm_state2] }

        expect(command).to receive(:say) do |display_output|

          expect(display_output.to_s).to include 'Disk CID'

        end
        perform
      end
    end

    context 'when the server returns instance ids' do
      before {
        vm1_state['instance_id'] = 'abcdefgh-xxxx-xxxx-xxxx-xxxxxxxxxxxx'
        vm_state2 = vm1_state.clone
        vm_state2['instance_id'] = 'stuvwxyz-xxxx-xxxx-xxxx-xxxxxxxxxxxx'
        vm_state2['index'] = 1
        allow(director).to receive(:fetch_vm_state).with(deployment) { [vm1_state, vm_state2] }
=======
          'processes' => [
            {
              'name' => 'process-3',
              'state' => 'running',
              'uptime' => {
                'secs' => 144987,
              },
              'mem' => {
                'percent' => 7,
                'kb' => 8,
              },
              'cpu' => {
                'total' => 0.4,
              },
            },{
              'name' => 'process-4',
              'state' => 'running',
              'uptime' => {
                'secs' => 144987,
              },
              'mem' => {
                'percent' => 7,
                'kb' => 8,
              },
              'cpu' => {
                'total' => 0.4,
              },
            },
          ],
          'resurrection_paused' => true,
        }
>>>>>>> 2e26aa6d
      }

      it 'should include the instance id in the output' do
        expect(command).to receive(:say) do |display_output|
          expect(display_output.to_s).to include 'job1/0 (abcdefgh-xxxx-xxxx-xxxx-xxxxxxxxxxxx)'
          expect(display_output.to_s).to include 'job1/1 (stuvwxyz-xxxx-xxxx-xxxx-xxxxxxxxxxxx)'
        end
        perform
      end
    end

    context 'sorting multiple instances' do
      it 'sort by job name first' do
        vm1_state.delete('availability_zone')

        vm_state2 = vm1_state.clone
        vm_state2['job_name'] = 'job0'
        vm_state2['availability_zone'] = 'az2'

        allow(director).to receive(:fetch_vm_state).with(deployment) { [vm_state2, vm1_state] }

        expect(command).to receive(:say) do |display_output|

          expect(display_output.to_s).to include 'job0/0'
          expect(display_output.to_s).to include 'job1/0'
          expect(display_output.to_s.index('job0/0')).to be < display_output.to_s.index('job1/0')

        end
        perform
      end

      it 'if name is the same, sort by AZ' do
        vm1_state.delete('availability_zone')

        vm_state2 = vm1_state.clone
        vm_state2['availability_zone'] = 'az1'

        vm_state3 = vm1_state.clone
        vm_state3['availability_zone'] = 'az2'

        vm_state4 = vm1_state.clone
        vm_state4['availability_zone'] = 'zone1'

        allow(director).to receive(:fetch_vm_state).with(deployment) { [vm_state3, vm_state4, vm_state2, vm1_state] }

        expect(command).to receive(:say) do |display_output|

          expect(display_output.to_s).to include 'az1'
          expect(display_output.to_s).to include 'az2'
          expect(display_output.to_s).to include 'n/a'
          expect(display_output.to_s).to include 'zone1'

          expect(display_output.to_s.index('n/a')).to be < display_output.to_s.index('az1')
          expect(display_output.to_s.index('az1')).to be < display_output.to_s.index('az2')
          expect(display_output.to_s.index('az2')).to be < display_output.to_s.index('zone1')

        end
        perform
      end

    end

    context 'when the deployment has instances' do
      before { allow(director).to receive(:fetch_vm_state).with(deployment) { [vm1_state, vm2_state] } }

      context 'default' do
        it 'show basic vms information' do
          expect(command).to receive(:say) do |table|
            expect(table.to_s).to match_output %(
<<<<<<< HEAD
              +----------+---------+-----+---------------+-------------+
              | Instance | State   | AZ  | Resource Pool | IPs         |
              +----------+---------+-----+---------------+-------------+
              | job1/0   | running | az1 | rp1           | 192.168.0.1 |
              |          |         |     |               | 192.168.0.2 |
              | job2/0   | running | az2 | rp1           | 192.168.0.3 |
              |          |         |     |               | 192.168.0.4 |
              +----------+---------+-----+---------------+-------------+
=======
              +----------+---------+---------------+-------------+
              | Instance | State   | Resource Pool | IPs         |
              +----------+---------+---------------+-------------+
              | job1/0   | running | rp1           | 192.168.0.1 |
              |          |         |               | 192.168.0.2 |
              +----------+---------+---------------+-------------+
              | job2/0   | running | rp1           | 192.168.0.3 |
              |          |         |               | 192.168.0.4 |
              +----------+---------+---------------+-------------+
>>>>>>> 2e26aa6d
            )
          end
          expect(command).to receive(:say).with('Instances total: 2')
          perform
        end

        it 'only show failing instances when --failing option is specified and some instance failing' do
          options[:failing] = true
          vm2_state['job_state'] = 'failing'

          expect(command).to receive(:say) do |table|
            expect(table.to_s).to match_output %(
              +----------+---------+-----+---------------+-------------+
              | Instance | State   | AZ  | Resource Pool | IPs         |
              +----------+---------+-----+---------------+-------------+
              | job2/0   | failing | az2 | rp1           | 192.168.0.3 |
              |          |         |     |               | 192.168.0.4 |
              +----------+---------+-----+---------------+-------------+
            )
          end
          expect(command).to receive(:say).with('Instances total: 1')
          perform
        end

        it 'show AZ in basic vms information' do
          vm1_state['availability_zone'] = 'az1'
          expect(command).to receive(:say) do |display_output|
            expect(display_output.to_s).to include 'AZ'
            expect(display_output.to_s).to include 'az1'
            expect(display_output.to_s).to include 'az2'
          end
          perform
        end

        it 'do not show AZ in basic vms information when there is no AZ info' do
          vm1_state.delete('availability_zone')
          vm2_state.delete('availability_zone')
          expect(command).to receive(:say) do |display_output|
            expect(display_output.to_s).to_not include 'AZ'
          end
          perform
        end

        it 'show all instances when --failing option is specified and no instance failing' do
          options[:failing] = true
          vm2_state['processes'][0]['state'] = 'failing'

          expect(command).to receive(:say).with('No failing instances')
          perform
        end
      end

      context 'with details' do
        before { options[:details] = true }

        it 'shows vm details with active disk' do
          expect(command).to receive(:say) do |table|
            expect(table.to_s).to match_output %(
<<<<<<< HEAD
              +----------+---------+-----+---------------+-------------+---------+-----------+----------+--------------+
              | Instance | State   | AZ  | Resource Pool | IPs         | VM CID  | Disk CID  | Agent ID | Resurrection |
              +----------+---------+-----+---------------+-------------+---------+-----------+----------+--------------+
              | job1/0   | running | az1 | rp1           | 192.168.0.1 | vm-cid1 | disk-cid1 | agent1   | paused       |
              |          |         |     |               | 192.168.0.2 |         |           |          |              |
              | job2/0   | running | az2 | rp1           | 192.168.0.3 | vm-cid2 | disk-cid2 | agent2   | paused       |
              |          |         |     |               | 192.168.0.4 |         |           |          |              |
              +----------+---------+-----+---------------+-------------+---------+-----------+----------+--------------+
=======
              +----------+---------+---------------+-------------+---------+-----------+----------+--------------+
              | Instance | State   | Resource Pool | IPs         | VM CID  | Disk CID  | Agent ID | Resurrection |
              +----------+---------+---------------+-------------+---------+-----------+----------+--------------+
              | job1/0   | running | rp1           | 192.168.0.1 | vm-cid1 | disk-cid1 | agent1   | paused       |
              |          |         |               | 192.168.0.2 |         |           |          |              |
              +----------+---------+---------------+-------------+---------+-----------+----------+--------------+
              | job2/0   | running | rp1           | 192.168.0.3 | vm-cid2 | disk-cid2 | agent2   | paused       |
              |          |         |               | 192.168.0.4 |         |           |          |              |
              +----------+---------+---------------+-------------+---------+-----------+----------+--------------+
>>>>>>> 2e26aa6d
            )
          end
          expect(command).to receive(:say).with('Instances total: 2')
          perform
        end

        it 'shows vm details without active disk' do
          vm1_state['disk_cid'] = nil
          expect(command).to receive(:say) do |table|
            expect(table.to_s).to match_output %(
<<<<<<< HEAD
              +----------+---------+-----+---------------+-------------+---------+-----------+----------+--------------+
              | Instance | State   | AZ  | Resource Pool | IPs         | VM CID  | Disk CID  | Agent ID | Resurrection |
              +----------+---------+-----+---------------+-------------+---------+-----------+----------+--------------+
              | job1/0   | running | az1 | rp1           | 192.168.0.1 | vm-cid1 | n/a       | agent1   | paused       |
              |          |         |     |               | 192.168.0.2 |         |           |          |              |
              | job2/0   | running | az2 | rp1           | 192.168.0.3 | vm-cid2 | disk-cid2 | agent2   | paused       |
              |          |         |     |               | 192.168.0.4 |         |           |          |              |
              +----------+---------+-----+---------------+-------------+---------+-----------+----------+--------------+
=======
              +----------+---------+---------------+-------------+---------+-----------+----------+--------------+
              | Instance | State   | Resource Pool | IPs         | VM CID  | Disk CID  | Agent ID | Resurrection |
              +----------+---------+---------------+-------------+---------+-----------+----------+--------------+
              | job1/0   | running | rp1           | 192.168.0.1 | vm-cid1 | n/a       | agent1   | paused       |
              |          |         |               | 192.168.0.2 |         |           |          |              |
              +----------+---------+---------------+-------------+---------+-----------+----------+--------------+
              | job2/0   | running | rp1           | 192.168.0.3 | vm-cid2 | disk-cid2 | agent2   | paused       |
              |          |         |               | 192.168.0.4 |         |           |          |              |
              +----------+---------+---------------+-------------+---------+-----------+----------+--------------+
>>>>>>> 2e26aa6d
            )
          end
          expect(command).to receive(:say).with('Instances total: 2')
          perform
        end

        it 'does not show disk cid when response does not contain disk cid info' do
          vm1_state.delete('disk_cid')
          vm2_state.delete('disk_cid')
          expect(command).to receive(:say) do |table|
            expect(table.to_s).to match_output %(
<<<<<<< HEAD
              +----------+---------+-----+---------------+-------------+---------+----------+--------------+
              | Instance | State   | AZ  | Resource Pool | IPs         | VM CID  | Agent ID | Resurrection |
              +----------+---------+-----+---------------+-------------+---------+----------+--------------+
              | job1/0   | running | az1 | rp1           | 192.168.0.1 | vm-cid1 | agent1   | paused       |
              |          |         |     |               | 192.168.0.2 |         |          |              |
              | job2/0   | running | az2 | rp1           | 192.168.0.3 | vm-cid2 | agent2   | paused       |
              |          |         |     |               | 192.168.0.4 |         |          |              |
              +----------+---------+-----+---------------+-------------+---------+----------+--------------+
=======
              +----------+---------+---------------+-------------+---------+----------+--------------+
              | Instance | State   | Resource Pool | IPs         | VM CID  | Agent ID | Resurrection |
              +----------+---------+---------------+-------------+---------+----------+--------------+
              | job1/0   | running | rp1           | 192.168.0.1 | vm-cid1 | agent1   | paused       |
              |          |         |               | 192.168.0.2 |         |          |              |
              +----------+---------+---------------+-------------+---------+----------+--------------+
              | job2/0   | running | rp1           | 192.168.0.3 | vm-cid2 | agent2   | paused       |
              |          |         |               | 192.168.0.4 |         |          |              |
              +----------+---------+---------------+-------------+---------+----------+--------------+
>>>>>>> 2e26aa6d
            )
          end
          expect(command).to receive(:say).with('Instances total: 2')
          perform
        end

        it 'only show failing instances detail when --failing option is specified' do
          options[:failing] = true
          vm2_state['job_state'] = 'failing'

          expect(command).to receive(:say) do |table|
            expect(table.to_s).to match_output %(
              +----------+---------+-----+---------------+-------------+---------+-----------+----------+--------------+
              | Instance | State   | AZ  | Resource Pool | IPs         | VM CID  | Disk CID  | Agent ID | Resurrection |
              +----------+---------+-----+---------------+-------------+---------+-----------+----------+--------------+
              | job2/0   | failing | az2 | rp1           | 192.168.0.3 | vm-cid2 | disk-cid2 | agent2   | paused       |
              |          |         |     |               | 192.168.0.4 |         |           |          |              |
              +----------+---------+-----+---------------+-------------+---------+-----------+----------+--------------+
            )
          end

          expect(command).to receive(:say).with('Instances total: 1')
          perform
        end
      end

      context 'with DNS A records' do
        before { options[:dns] = true }

        it 'shows DNS A records' do
          expect(command).to receive(:say) do |table|
            expect(table.to_s).to match_output %(
<<<<<<< HEAD
              +----------+---------+-----+---------------+-------------+------------------------------------------+
              | Instance | State   | AZ  | Resource Pool | IPs         | DNS A records                            |
              +----------+---------+-----+---------------+-------------+------------------------------------------+
              | job1/0   | running | az1 | rp1           | 192.168.0.1 | index.job1.network1.deployment.microbosh |
              |          |         |     |               | 192.168.0.2 | index.job1.network2.deployment.microbosh |
              | job2/0   | running | az2 | rp1           | 192.168.0.3 | index.job2.network1.deployment.microbosh |
              |          |         |     |               | 192.168.0.4 | index.job2.network2.deployment.microbosh |
              +----------+---------+-----+---------------+-------------+------------------------------------------+
=======
              +----------+---------+---------------+-------------+------------------------------------------+
              | Instance | State   | Resource Pool | IPs         | DNS A records                            |
              +----------+---------+---------------+-------------+------------------------------------------+
              | job1/0   | running | rp1           | 192.168.0.1 | index.job1.network1.deployment.microbosh |
              |          |         |               | 192.168.0.2 | index.job1.network2.deployment.microbosh |
              +----------+---------+---------------+-------------+------------------------------------------+
              | job2/0   | running | rp1           | 192.168.0.3 | index.job2.network1.deployment.microbosh |
              |          |         |               | 192.168.0.4 | index.job2.network2.deployment.microbosh |
              +----------+---------+---------------+-------------+------------------------------------------+
>>>>>>> 2e26aa6d
            )
          end
          expect(command).to receive(:say).with('Instances total: 2')
          perform
        end
      end

      context 'with vitals' do
        before { options[:vitals] = true }

        it 'shows the instance vitals' do
          expect(command).to receive(:say) do |table|
            expect(table.to_s).to match_output %(
<<<<<<< HEAD
              +----------+---------+-----+---------------+-------------+-----------------------+------+-----+------+--------------+------------+------------+------------+------------+
              | Instance | State   | AZ  | Resource Pool | IPs         |         Load          | CPU  | CPU | CPU  | Memory Usage | Swap Usage | System     | Ephemeral  | Persistent |
              |          |         |     |               |             | (avg01, avg05, avg15) | User | Sys | Wait |              |            | Disk Usage | Disk Usage | Disk Usage |
              +----------+---------+-----+---------------+-------------+-----------------------+------+-----+------+--------------+------------+------------+------------+------------+
              | job1/0   | running | az1 | rp1           | 192.168.0.1 | 1, 2, 3               | 4%   | 5%  | 6%   | 7% (8.0K)    | 9% (10.0K) | 11%        | 12%        | 13%        |
              |          |         |     |               | 192.168.0.2 |                       |      |     |      |              |            |            |            |            |
              | job2/0   | running | az2 | rp1           | 192.168.0.3 | 1, 2, 3               | 4%   | 5%  | 6%   | 7% (8.0K)    | 9% (10.0K) | 11%        | 12%        | 13%        |
              |          |         |     |               | 192.168.0.4 |                       |      |     |      |              |            |            |            |            |
              +----------+---------+-----+---------------+-------------+-----------------------+------+-----+------+--------------+------------+------------+------------+------------+
            )
=======
              +----------+---------+---------------+-------------+-----------------------+-------------------+--------------+------------+------------+------------+------------+
              | Instance | State   | Resource Pool | IPs         |         Load          |       CPU %       | Memory Usage | Swap Usage | System     | Ephemeral  | Persistent |
              |          |         |               |             | (avg01, avg05, avg15) | (User, Sys, Wait) |              |            | Disk Usage | Disk Usage | Disk Usage |
              +----------+---------+---------------+-------------+-----------------------+-------------------+--------------+------------+------------+------------+------------+
              | job1/0   | running | rp1           | 192.168.0.1 | 1, 2, 3               | 4%, 5%, 6%        | 7% (8.0K)    | 9% (10.0K) | 11%        | 12%        | 13%        |
              |          |         |               | 192.168.0.2 |                       |                   |              |            |            |            |            |
              +----------+---------+---------------+-------------+-----------------------+-------------------+--------------+------------+------------+------------+------------+
              | job2/0   | running | rp1           | 192.168.0.3 | 1, 2, 3               | 4%, 5%, 6%        | 7% (8.0K)    | 9% (10.0K) | 11%        | 12%        | 13%        |
              |          |         |               | 192.168.0.4 |                       |                   |              |            |            |            |            |
              +----------+---------+---------------+-------------+-----------------------+-------------------+--------------+------------+------------+------------+------------+            )
>>>>>>> 2e26aa6d
          end
          expect(command).to receive(:say).with('Instances total: 2')
          perform
        end

        it 'shows the instance vitals with unavailable ephemeral and persistent disks' do
          new_vm_state = vm1_state
          new_vm_state['vitals']['disk'].delete('ephemeral')
          new_vm_state['vitals']['disk'].delete('persistent')
          allow(director).to receive(:fetch_vm_state).with(deployment) { [new_vm_state] }

          expect(command).to receive(:say) do |table|
            expect(table.to_s).to match_output %(
<<<<<<< HEAD
              +----------+---------+-----+---------------+-------------+-----------------------+------+-----+------+--------------+------------+------------+------------+------------+
              | Instance | State   | AZ  | Resource Pool | IPs         |         Load          | CPU  | CPU | CPU  | Memory Usage | Swap Usage | System     | Ephemeral  | Persistent |
              |          |         |     |               |             | (avg01, avg05, avg15) | User | Sys | Wait |              |            | Disk Usage | Disk Usage | Disk Usage |
              +----------+---------+-----+---------------+-------------+-----------------------+------+-----+------+--------------+------------+------------+------------+------------+
              | job1/0   | running | az1 | rp1           | 192.168.0.1 | 1, 2, 3               | 4%   | 5%  | 6%   | 7% (8.0K)    | 9% (10.0K) | 11%        | n/a        | n/a        |
              |          |         |     |               | 192.168.0.2 |                       |      |     |      |              |            |            |            |            |
              +----------+---------+-----+---------------+-------------+-----------------------+------+-----+------+--------------+------------+------------+------------+------------+
            )
=======
              +----------+---------+---------------+-------------+-----------------------+-------------------+--------------+------------+------------+------------+------------+
              | Instance | State   | Resource Pool | IPs         |         Load          |       CPU %       | Memory Usage | Swap Usage | System     | Ephemeral  | Persistent |
              |          |         |               |             | (avg01, avg05, avg15) | (User, Sys, Wait) |              |            | Disk Usage | Disk Usage | Disk Usage |
              +----------+---------+---------------+-------------+-----------------------+-------------------+--------------+------------+------------+------------+------------+
              | job1/0   | running | rp1           | 192.168.0.1 | 1, 2, 3               | 4%, 5%, 6%        | 7% (8.0K)    | 9% (10.0K) | 11%        | n/a        | n/a        |
              |          |         |               | 192.168.0.2 |                       |                   |              |            |            |            |            |
              +----------+---------+---------------+-------------+-----------------------+-------------------+--------------+------------+------------+------------+------------+            )
>>>>>>> 2e26aa6d
          end
          expect(command).to receive(:say).with('Instances total: 1')
          perform
        end
      end

      context 'with ps' do
        before { options[:ps] = true }

        it 'shows the details of each instance\'s processes' do
            expect(command).to receive(:say) do |table|
              expect(table.to_s).to match_output %(
                +-------------+---------+---------------+-------------+
                | Instance    | State   | Resource Pool | IPs         |
                +-------------+---------+---------------+-------------+
                | job1/0      | running | rp1           | 192.168.0.1 |
                |             |         |               | 192.168.0.2 |
                |   process-1 | running |               |             |
                |   process-2 | running |               |             |
                +-------------+---------+---------------+-------------+
                | job2/0      | running | rp1           | 192.168.0.3 |
                |             |         |               | 192.168.0.4 |
                |   process-3 | running |               |             |
                |   process-4 | running |               |             |
                +-------------+---------+---------------+-------------+
              )
            end
            expect(command).to receive(:say).with('Instances total: 2')
            perform
        end

        it 'shows the details of two instance\'s processes of the same job' do
          vm2_state['job_name'] = 'job1'
          vm2_state['index'] = 1

          expect(command).to receive(:say) do |table|
            expect(table.to_s).to match_output %(
<<<<<<< HEAD
              +-------------+---------+-----+---------------+-------------+
              | Instance    | State   | AZ  | Resource Pool | IPs         |
              +-------------+---------+-----+---------------+-------------+
              | job1/0      | running | az1 | rp1           | 192.168.0.1 |
              |             |         |     |               | 192.168.0.2 |
              |   process-1 | running |     |               |             |
              |   process-2 | running |     |               |             |
              +-------------+---------+-----+---------------+-------------+
              | job2/0      | running | az2 | rp1           | 192.168.0.3 |
              |             |         |     |               | 192.168.0.4 |
              |   process-3 | running |     |               |             |
              |   process-4 | running |     |               |             |
              +-------------+---------+-----+---------------+-------------+
=======
              +-------------+---------+---------------+-------------+
              | Instance    | State   | Resource Pool | IPs         |
              +-------------+---------+---------------+-------------+
              | job1/0      | running | rp1           | 192.168.0.1 |
              |             |         |               | 192.168.0.2 |
              |   process-1 | running |               |             |
              |   process-2 | running |               |             |
              +-------------+---------+---------------+-------------+
              | job1/1      | running | rp1           | 192.168.0.3 |
              |             |         |               | 192.168.0.4 |
              |   process-3 | running |               |             |
              |   process-4 | running |               |             |
              +-------------+---------+---------------+-------------+
>>>>>>> 2e26aa6d
            )
          end
          expect(command).to receive(:say).with('Instances total: 2')
          perform
        end

        context 'with failing' do
          before { options[:failing] = true }

          it 'does not raise an error and says "No failing instances"' do
            expect(command).to receive(:say).with('No failing instances')
            expect { perform }.to_not raise_error
          end

          it 'only shows failing instances' do
            vm2_state['job_state'] = 'failing'

            expect(command).to receive(:say) do |table|
              expect(table.to_s).to match_output %(
                +----------+---------+-----+---------------+-------------+
                | Instance | State   | AZ  | Resource Pool | IPs         |
                +----------+---------+-----+---------------+-------------+
                | job2/0   | failing | az2 | rp1           | 192.168.0.3 |
                |          |         |     |               | 192.168.0.4 |
                +----------+---------+-----+---------------+-------------+
              )
            end
            expect(command).to receive(:say).with('Instances total: 1')
            perform
          end

          it 'considers any non-"running" job as failing' do
            vm2_state['job_state'] = 'vaporized'

            expect(command).to receive(:say) do |table|
              expect(table.to_s).to match_output %(
                +----------+-----------+-----+---------------+-------------+
                | Instance | State     | AZ  | Resource Pool | IPs         |
                +----------+-----------+-----+---------------+-------------+
                | job2/0   | vaporized | az2 | rp1           | 192.168.0.3 |
                |          |           |     |               | 192.168.0.4 |
                +----------+-----------+-----+---------------+-------------+
              )
            end
            expect(command).to receive(:say).with('Instances total: 1')
            perform
          end

          it 'shows instance and its processes when one of the processes is failing' do
            vm2_state['processes'][0]['state'] = 'failing'

            expect(command).to receive(:say) do |table|
              expect(table.to_s).to match_output %(
                +-------------+---------+-----+---------------+-------------+
                | Instance    | State   | AZ  | Resource Pool | IPs         |
                +-------------+---------+-----+---------------+-------------+
                | job2/0      | running | az2 | rp1           | 192.168.0.3 |
                |             |         |     |               | 192.168.0.4 |
                |   process-3 | failing |     |               |             |
                +-------------+---------+-----+---------------+-------------+
              )
            end
            expect(command).to receive(:say).with('Instances total: 1')
            perform
          end

          it 'shows instance and its processes when instance and one of the processes are failing' do
            vm2_state["job_state"] = 'failing'
            vm2_state['processes'][0]['state'] = 'failing'
            vm2_state['processes'][0]['monitored'] = true

            expect(command).to receive(:say) do |table|
              expect(table.to_s).to match_output %(
                +-------------+---------+-----+---------------+-------------+
                | Instance    | State   | AZ  | Resource Pool | IPs         |
                +-------------+---------+-----+---------------+-------------+
                | job2/0      | failing | az2 | rp1           | 192.168.0.3 |
                |             |         |     |               | 192.168.0.4 |
                |   process-3 | failing |     |               |             |
                +-------------+---------+-----+---------------+-------------+
              )
            end
            expect(command).to receive(:say).with('Instances total: 1')
            perform
          end

          it 'considers any non-"running" process as failing' do
            vm2_state['processes'][0]['state'] = 'exploded'

            expect(command).to receive(:say) do |table|
              expect(table.to_s).to match_output %(
                +-------------+----------+-----+---------------+-------------+
                | Instance    | State    | AZ  | Resource Pool | IPs         |
                +-------------+----------+-----+---------------+-------------+
                | job2/0      | running  | az2 | rp1           | 192.168.0.3 |
                |             |          |     |               | 192.168.0.4 |
                |   process-3 | exploded |     |               |             |
                +-------------+----------+-----+---------------+-------------+
              )
            end
            expect(command).to receive(:say).with('Instances total: 1')
            perform
          end
        end

        context 'with vitals' do
          before { options[:vitals] = true }

          context 'without failing' do
            it 'shows full detail of the instances and processes' do
              expect(command).to receive(:say) do |table|
                expect(table.to_s).to match_output %(
                  +-------------+---------+---------------+-------------+----------------+-----------------------+-------------------+-------+--------------+------------+------------+------------+------------+
                  | Instance    | State   | Resource Pool | IPs         |     Uptime     |         Load          |       CPU %       | CPU % | Memory Usage | Swap Usage | System     | Ephemeral  | Persistent |
                  |             |         |               |             |                | (avg01, avg05, avg15) | (User, Sys, Wait) |       |              |            | Disk Usage | Disk Usage | Disk Usage |
                  +-------------+---------+---------------+-------------+----------------+-----------------------+-------------------+-------+--------------+------------+------------+------------+------------+
                  | job1/0      | running | rp1           | 192.168.0.1 |                | 1, 2, 3               | 4%, 5%, 6%        |       | 7% (8.0K)    | 9% (10.0K) | 11%        | 12%        | 13%        |
                  |             |         |               | 192.168.0.2 |                |                       |                   |       |              |            |            |            |            |
                  |   process-1 | running |               |             | 1d 16h 16m 27s |                       |                   | 0.4%  | 7% (8.0K)    |            |            |            |            |
                  |   process-2 | running |               |             | 1d 16h 16m 27s |                       |                   | 0.4%  | 7% (8.0K)    |            |            |            |            |
                  +-------------+---------+---------------+-------------+----------------+-----------------------+-------------------+-------+--------------+------------+------------+------------+------------+
                  | job2/0      | running | rp1           | 192.168.0.3 |                | 1, 2, 3               | 4%, 5%, 6%        |       | 7% (8.0K)    | 9% (10.0K) | 11%        | 12%        | 13%        |
                  |             |         |               | 192.168.0.4 |                |                       |                   |       |              |            |            |            |            |
                  |   process-3 | running |               |             | 1d 16h 16m 27s |                       |                   | 0.4%  | 7% (8.0K)    |            |            |            |            |
                  |   process-4 | running |               |             | 1d 16h 16m 27s |                       |                   | 0.4%  | 7% (8.0K)    |            |            |            |            |
                  +-------------+---------+---------------+-------------+----------------+-----------------------+-------------------+-------+--------------+------------+------------+------------+------------+
                )
              end
              expect(command).to receive(:say).with('Instances total: 2')
              perform
            end

            it 'shows full detail of the instances and processes without `uptime` column when unavailable in the first process' do
              vm1_state['processes'][0].delete('uptime')

              expect(command).to receive(:say) do |table|
                expect(table.to_s).to match_output %(
                  +-------------+---------+---------------+-------------+-----------------------+-------------------+-------+--------------+------------+------------+------------+------------+
                  | Instance    | State   | Resource Pool | IPs         |         Load          |       CPU %       | CPU % | Memory Usage | Swap Usage | System     | Ephemeral  | Persistent |
                  |             |         |               |             | (avg01, avg05, avg15) | (User, Sys, Wait) |       |              |            | Disk Usage | Disk Usage | Disk Usage |
                  +-------------+---------+---------------+-------------+-----------------------+-------------------+-------+--------------+------------+------------+------------+------------+
                  | job1/0      | running | rp1           | 192.168.0.1 | 1, 2, 3               | 4%, 5%, 6%        |       | 7% (8.0K)    | 9% (10.0K) | 11%        | 12%        | 13%        |
                  |             |         |               | 192.168.0.2 |                       |                   |       |              |            |            |            |            |
                  |   process-1 | running |               |             |                       |                   | 0.4%  | 7% (8.0K)    |            |            |            |            |
                  |   process-2 | running |               |             |                       |                   | 0.4%  | 7% (8.0K)    |            |            |            |            |
                  +-------------+---------+---------------+-------------+-----------------------+-------------------+-------+--------------+------------+------------+------------+------------+
                  | job2/0      | running | rp1           | 192.168.0.3 | 1, 2, 3               | 4%, 5%, 6%        |       | 7% (8.0K)    | 9% (10.0K) | 11%        | 12%        | 13%        |
                  |             |         |               | 192.168.0.4 |                       |                   |       |              |            |            |            |            |
                  |   process-3 | running |               |             |                       |                   | 0.4%  | 7% (8.0K)    |            |            |            |            |
                  |   process-4 | running |               |             |                       |                   | 0.4%  | 7% (8.0K)    |            |            |            |            |
                  +-------------+---------+---------------+-------------+-----------------------+-------------------+-------+--------------+------------+------------+------------+------------+
                )
              end
              expect(command).to receive(:say).with('Instances total: 2')
              perform
            end

            it 'shows full detail of the instances and processes with `uptime` column when unavailable in non-first process' do
              vm1_state['processes'][1].delete('uptime')

              expect(command).to receive(:say) do |table|
                expect(table.to_s).to match_output %(
                  +-------------+---------+---------------+-------------+----------------+-----------------------+-------------------+-------+--------------+------------+------------+------------+------------+
                  | Instance    | State   | Resource Pool | IPs         |     Uptime     |         Load          |       CPU %       | CPU % | Memory Usage | Swap Usage | System     | Ephemeral  | Persistent |
                  |             |         |               |             |                | (avg01, avg05, avg15) | (User, Sys, Wait) |       |              |            | Disk Usage | Disk Usage | Disk Usage |
                  +-------------+---------+---------------+-------------+----------------+-----------------------+-------------------+-------+--------------+------------+------------+------------+------------+
                  | job1/0      | running | rp1           | 192.168.0.1 |                | 1, 2, 3               | 4%, 5%, 6%        |       | 7% (8.0K)    | 9% (10.0K) | 11%        | 12%        | 13%        |
                  |             |         |               | 192.168.0.2 |                |                       |                   |       |              |            |            |            |            |
                  |   process-1 | running |               |             | 1d 16h 16m 27s |                       |                   | 0.4%  | 7% (8.0K)    |            |            |            |            |
                  |   process-2 | running |               |             |                |                       |                   | 0.4%  | 7% (8.0K)    |            |            |            |            |
                  +-------------+---------+---------------+-------------+----------------+-----------------------+-------------------+-------+--------------+------------+------------+------------+------------+
                  | job2/0      | running | rp1           | 192.168.0.3 |                | 1, 2, 3               | 4%, 5%, 6%        |       | 7% (8.0K)    | 9% (10.0K) | 11%        | 12%        | 13%        |
                  |             |         |               | 192.168.0.4 |                |                       |                   |       |              |            |            |            |            |
                  |   process-3 | running |               |             | 1d 16h 16m 27s |                       |                   | 0.4%  | 7% (8.0K)    |            |            |            |            |
                  |   process-4 | running |               |             | 1d 16h 16m 27s |                       |                   | 0.4%  | 7% (8.0K)    |            |            |            |            |
                  +-------------+---------+---------------+-------------+----------------+-----------------------+-------------------+-------+--------------+------------+------------+------------+------------+              )
              end
              expect(command).to receive(:say).with('Instances total: 2')
              perform
            end

            it 'shows full detail of the instances and processes without `cpu` column when unavailable in the first process' do
              vm1_state['processes'][0].delete('cpu')

              expect(command).to receive(:say) do |table|
                expect(table.to_s).to match_output %(
                  +-------------+---------+---------------+-------------+----------------+-----------------------+-------------------+--------------+------------+------------+------------+------------+
                  | Instance    | State   | Resource Pool | IPs         |     Uptime     |         Load          |       CPU %       | Memory Usage | Swap Usage | System     | Ephemeral  | Persistent |
                  |             |         |               |             |                | (avg01, avg05, avg15) | (User, Sys, Wait) |              |            | Disk Usage | Disk Usage | Disk Usage |
                  +-------------+---------+---------------+-------------+----------------+-----------------------+-------------------+--------------+------------+------------+------------+------------+
                  | job1/0      | running | rp1           | 192.168.0.1 |                | 1, 2, 3               | 4%, 5%, 6%        | 7% (8.0K)    | 9% (10.0K) | 11%        | 12%        | 13%        |
                  |             |         |               | 192.168.0.2 |                |                       |                   |              |            |            |            |            |
                  |   process-1 | running |               |             | 1d 16h 16m 27s |                       |                   | 7% (8.0K)    |            |            |            |            |
                  |   process-2 | running |               |             | 1d 16h 16m 27s |                       |                   | 7% (8.0K)    |            |            |            |            |
                  +-------------+---------+---------------+-------------+----------------+-----------------------+-------------------+--------------+------------+------------+------------+------------+
                  | job2/0      | running | rp1           | 192.168.0.3 |                | 1, 2, 3               | 4%, 5%, 6%        | 7% (8.0K)    | 9% (10.0K) | 11%        | 12%        | 13%        |
                  |             |         |               | 192.168.0.4 |                |                       |                   |              |            |            |            |            |
                  |   process-3 | running |               |             | 1d 16h 16m 27s |                       |                   | 7% (8.0K)    |            |            |            |            |
                  |   process-4 | running |               |             | 1d 16h 16m 27s |                       |                   | 7% (8.0K)    |            |            |            |            |
                  +-------------+---------+---------------+-------------+----------------+-----------------------+-------------------+--------------+------------+------------+------------+------------+              )
              end
              expect(command).to receive(:say).with('Instances total: 2')
              perform
            end

            it 'shows full detail of the instances and processes with `cpu` column when unavailable in non-first process' do
              vm1_state['processes'][1].delete('cpu')

              expect(command).to receive(:say) do |table|
                expect(table.to_s).to match_output %(
                  +-------------+---------+---------------+-------------+----------------+-----------------------+-------------------+-------+--------------+------------+------------+------------+------------+
                  | Instance    | State   | Resource Pool | IPs         |     Uptime     |         Load          |       CPU %       | CPU % | Memory Usage | Swap Usage | System     | Ephemeral  | Persistent |
                  |             |         |               |             |                | (avg01, avg05, avg15) | (User, Sys, Wait) |       |              |            | Disk Usage | Disk Usage | Disk Usage |
                  +-------------+---------+---------------+-------------+----------------+-----------------------+-------------------+-------+--------------+------------+------------+------------+------------+
                  | job1/0      | running | rp1           | 192.168.0.1 |                | 1, 2, 3               | 4%, 5%, 6%        |       | 7% (8.0K)    | 9% (10.0K) | 11%        | 12%        | 13%        |
                  |             |         |               | 192.168.0.2 |                |                       |                   |       |              |            |            |            |            |
                  |   process-1 | running |               |             | 1d 16h 16m 27s |                       |                   | 0.4%  | 7% (8.0K)    |            |            |            |            |
                  |   process-2 | running |               |             | 1d 16h 16m 27s |                       |                   |       | 7% (8.0K)    |            |            |            |            |
                  +-------------+---------+---------------+-------------+----------------+-----------------------+-------------------+-------+--------------+------------+------------+------------+------------+
                  | job2/0      | running | rp1           | 192.168.0.3 |                | 1, 2, 3               | 4%, 5%, 6%        |       | 7% (8.0K)    | 9% (10.0K) | 11%        | 12%        | 13%        |
                  |             |         |               | 192.168.0.4 |                |                       |                   |       |              |            |            |            |            |
                  |   process-3 | running |               |             | 1d 16h 16m 27s |                       |                   | 0.4%  | 7% (8.0K)    |            |            |            |            |
                  |   process-4 | running |               |             | 1d 16h 16m 27s |                       |                   | 0.4%  | 7% (8.0K)    |            |            |            |            |
                  +-------------+---------+---------------+-------------+----------------+-----------------------+-------------------+-------+--------------+------------+------------+------------+------------+              )
              end
              expect(command).to receive(:say).with('Instances total: 2')
              perform
            end

            it 'shows full detail of the instances and processes with empty value when `mem` unavailable in process' do
            vm1_state['processes'][0].delete('mem')

            expect(command).to receive(:say) do |table|
              expect(table.to_s).to match_output %(
                +-------------+---------+---------------+-------------+----------------+-----------------------+-------------------+-------+--------------+------------+------------+------------+------------+
                | Instance    | State   | Resource Pool | IPs         |     Uptime     |         Load          |       CPU %       | CPU % | Memory Usage | Swap Usage | System     | Ephemeral  | Persistent |
                |             |         |               |             |                | (avg01, avg05, avg15) | (User, Sys, Wait) |       |              |            | Disk Usage | Disk Usage | Disk Usage |
                +-------------+---------+---------------+-------------+----------------+-----------------------+-------------------+-------+--------------+------------+------------+------------+------------+
                | job1/0      | running | rp1           | 192.168.0.1 |                | 1, 2, 3               | 4%, 5%, 6%        |       | 7% (8.0K)    | 9% (10.0K) | 11%        | 12%        | 13%        |
                |             |         |               | 192.168.0.2 |                |                       |                   |       |              |            |            |            |            |
                |   process-1 | running |               |             | 1d 16h 16m 27s |                       |                   | 0.4%  |              |            |            |            |            |
                |   process-2 | running |               |             | 1d 16h 16m 27s |                       |                   | 0.4%  | 7% (8.0K)    |            |            |            |            |
                +-------------+---------+---------------+-------------+----------------+-----------------------+-------------------+-------+--------------+------------+------------+------------+------------+
                | job2/0      | running | rp1           | 192.168.0.3 |                | 1, 2, 3               | 4%, 5%, 6%        |       | 7% (8.0K)    | 9% (10.0K) | 11%        | 12%        | 13%        |
                |             |         |               | 192.168.0.4 |                |                       |                   |       |              |            |            |            |            |
                |   process-3 | running |               |             | 1d 16h 16m 27s |                       |                   | 0.4%  | 7% (8.0K)    |            |            |            |            |
                |   process-4 | running |               |             | 1d 16h 16m 27s |                       |                   | 0.4%  | 7% (8.0K)    |            |            |            |            |
                +-------------+---------+---------------+-------------+----------------+-----------------------+-------------------+-------+--------------+------------+------------+------------+------------+              )
            end
            expect(command).to receive(:say).with('Instances total: 2')
            perform
          end
          end

          context 'with failing' do
            before { options[:failing] = true }

            it 'show full details of failing instance' do
              vm2_state['job_state'] = 'vaporized'

              expect(command).to receive(:say) do |table|
                expect(table.to_s).to match_output %(
                  +----------+-----------+---------------+-------------+-----------------------+-------------------+--------------+------------+------------+------------+------------+
                  | Instance | State     | Resource Pool | IPs         |         Load          |       CPU %       | Memory Usage | Swap Usage | System     | Ephemeral  | Persistent |
                  |          |           |               |             | (avg01, avg05, avg15) | (User, Sys, Wait) |              |            | Disk Usage | Disk Usage | Disk Usage |
                  +----------+-----------+---------------+-------------+-----------------------+-------------------+--------------+------------+------------+------------+------------+
                  | job2/0   | vaporized | rp1           | 192.168.0.3 | 1, 2, 3               | 4%, 5%, 6%        | 7% (8.0K)    | 9% (10.0K) | 11%        | 12%        | 13%        |
                  |          |           |               | 192.168.0.4 |                       |                   |              |            |            |            |            |
                  +----------+-----------+---------------+-------------+-----------------------+-------------------+--------------+------------+------------+------------+------------+
                )
              end
            expect(command).to receive(:say).with('Instances total: 1')
            perform
            end

            context 'when one of the processes is failing' do
              before {  vm2_state['processes'][0]['state'] = 'failing' }

              it 'shows full details of instance and its processes' do
                expect(command).to receive(:say) do |table|
                  expect(table.to_s).to match_output %(
                  +-------------+---------+---------------+-------------+----------------+-----------------------+-------------------+-------+--------------+------------+------------+------------+------------+
                  | Instance    | State   | Resource Pool | IPs         |     Uptime     |         Load          |       CPU %       | CPU % | Memory Usage | Swap Usage | System     | Ephemeral  | Persistent |
                  |             |         |               |             |                | (avg01, avg05, avg15) | (User, Sys, Wait) |       |              |            | Disk Usage | Disk Usage | Disk Usage |
                  +-------------+---------+---------------+-------------+----------------+-----------------------+-------------------+-------+--------------+------------+------------+------------+------------+
                  | job2/0      | running | rp1           | 192.168.0.3 |                | 1, 2, 3               | 4%, 5%, 6%        |       | 7% (8.0K)    | 9% (10.0K) | 11%        | 12%        | 13%        |
                  |             |         |               | 192.168.0.4 |                |                       |                   |       |              |            |            |            |            |
                  |   process-3 | failing |               |             | 1d 16h 16m 27s |                       |                   | 0.4%  | 7% (8.0K)    |            |            |            |            |
                  +-------------+---------+---------------+-------------+----------------+-----------------------+-------------------+-------+--------------+------------+------------+------------+------------+                )
                end
                expect(command).to receive(:say).with('Instances total: 1')
                perform
              end

              it 'does not show `uptime` column when `uptime` is unavailable in first process' do
                vm1_state['processes'][0].delete('uptime')

                expect(command).to receive(:say) do |table|
                  expect(table.to_s).to match_output %(
                    +-------------+---------+---------------+-------------+-----------------------+-------------------+-------+--------------+------------+------------+------------+------------+
                    | Instance    | State   | Resource Pool | IPs         |         Load          |       CPU %       | CPU % | Memory Usage | Swap Usage | System     | Ephemeral  | Persistent |
                    |             |         |               |             | (avg01, avg05, avg15) | (User, Sys, Wait) |       |              |            | Disk Usage | Disk Usage | Disk Usage |
                    +-------------+---------+---------------+-------------+-----------------------+-------------------+-------+--------------+------------+------------+------------+------------+
                    | job2/0      | running | rp1           | 192.168.0.3 | 1, 2, 3               | 4%, 5%, 6%        |       | 7% (8.0K)    | 9% (10.0K) | 11%        | 12%        | 13%        |
                    |             |         |               | 192.168.0.4 |                       |                   |       |              |            |            |            |            |
                    |   process-3 | failing |               |             |                       |                   | 0.4%  | 7% (8.0K)    |            |            |            |            |
                    +-------------+---------+---------------+-------------+-----------------------+-------------------+-------+--------------+------------+------------+------------+------------+
                  )
                end
                expect(command).to receive(:say).with('Instances total: 1')
                perform
              end

              it 'does not show `cpu` column when `cpu` is unavailable in first process' do
                vm1_state['processes'][0].delete('cpu')

                expect(command).to receive(:say) do |table|
                  expect(table.to_s).to match_output %(
                    +-------------+---------+---------------+-------------+----------------+-----------------------+-------------------+--------------+------------+------------+------------+------------+
                    | Instance    | State   | Resource Pool | IPs         |     Uptime     |         Load          |       CPU %       | Memory Usage | Swap Usage | System     | Ephemeral  | Persistent |
                    |             |         |               |             |                | (avg01, avg05, avg15) | (User, Sys, Wait) |              |            | Disk Usage | Disk Usage | Disk Usage |
                    +-------------+---------+---------------+-------------+----------------+-----------------------+-------------------+--------------+------------+------------+------------+------------+
                    | job2/0      | running | rp1           | 192.168.0.3 |                | 1, 2, 3               | 4%, 5%, 6%        | 7% (8.0K)    | 9% (10.0K) | 11%        | 12%        | 13%        |
                    |             |         |               | 192.168.0.4 |                |                       |                   |              |            |            |            |            |
                    |   process-3 | failing |               |             | 1d 16h 16m 27s |                       |                   | 7% (8.0K)    |            |            |            |            |
                    +-------------+---------+---------------+-------------+----------------+-----------------------+-------------------+--------------+------------+------------+------------+------------+
                  )
                end
                expect(command).to receive(:say).with('Instances total: 1')
                perform
              end

              it 'shows empty value when `mem` is unavailable in process' do
                vm2_state['processes'][0].delete('mem')

                expect(command).to receive(:say) do |table|
                  expect(table.to_s).to match_output %(
                    +-------------+---------+---------------+-------------+----------------+-----------------------+-------------------+-------+--------------+------------+------------+------------+------------+
                    | Instance    | State   | Resource Pool | IPs         |     Uptime     |         Load          |       CPU %       | CPU % | Memory Usage | Swap Usage | System     | Ephemeral  | Persistent |
                    |             |         |               |             |                | (avg01, avg05, avg15) | (User, Sys, Wait) |       |              |            | Disk Usage | Disk Usage | Disk Usage |
                    +-------------+---------+---------------+-------------+----------------+-----------------------+-------------------+-------+--------------+------------+------------+------------+------------+
                    | job2/0      | running | rp1           | 192.168.0.3 |                | 1, 2, 3               | 4%, 5%, 6%        |       | 7% (8.0K)    | 9% (10.0K) | 11%        | 12%        | 13%        |
                    |             |         |               | 192.168.0.4 |                |                       |                   |       |              |            |            |            |            |
                    |   process-3 | failing |               |             | 1d 16h 16m 27s |                       |                   | 0.4%  |              |            |            |            |            |
                    +-------------+---------+---------------+-------------+----------------+-----------------------+-------------------+-------+--------------+------------+------------+------------+------------+
                  )
                end
                expect(command).to receive(:say).with('Instances total: 1')
                perform
              end
            end

            context 'when instance and one of the processes are failing' do
              before {
                vm2_state['job_state'] = 'vaporized'
                vm2_state['processes'][0]['state'] = 'failing'
              }

              it 'shows full details of instance and its processes' do
                expect(command).to receive(:say) do |table|
                  expect(table.to_s).to match_output %(
                    +-------------+-----------+---------------+-------------+----------------+-----------------------+-------------------+-------+--------------+------------+------------+------------+------------+
                    | Instance    | State     | Resource Pool | IPs         |     Uptime     |         Load          |       CPU %       | CPU % | Memory Usage | Swap Usage | System     | Ephemeral  | Persistent |
                    |             |           |               |             |                | (avg01, avg05, avg15) | (User, Sys, Wait) |       |              |            | Disk Usage | Disk Usage | Disk Usage |
                    +-------------+-----------+---------------+-------------+----------------+-----------------------+-------------------+-------+--------------+------------+------------+------------+------------+
                    | job2/0      | vaporized | rp1           | 192.168.0.3 |                | 1, 2, 3               | 4%, 5%, 6%        |       | 7% (8.0K)    | 9% (10.0K) | 11%        | 12%        | 13%        |
                    |             |           |               | 192.168.0.4 |                |                       |                   |       |              |            |            |            |            |
                    |   process-3 | failing   |               |             | 1d 16h 16m 27s |                       |                   | 0.4%  | 7% (8.0K)    |            |            |            |            |
                    +-------------+-----------+---------------+-------------+----------------+-----------------------+-------------------+-------+--------------+------------+------------+------------+------------+
                  )
                end
                expect(command).to receive(:say).with('Instances total: 1')
                perform
              end

              it 'does not show `uptime` column when `uptime` is unavailable in first process' do
              vm1_state['processes'][0].delete('uptime')

              expect(command).to receive(:say) do |table|
                expect(table.to_s).to match_output %(
                  +-------------+-----------+---------------+-------------+-----------------------+-------------------+-------+--------------+------------+------------+------------+------------+
                  | Instance    | State     | Resource Pool | IPs         |         Load          |       CPU %       | CPU % | Memory Usage | Swap Usage | System     | Ephemeral  | Persistent |
                  |             |           |               |             | (avg01, avg05, avg15) | (User, Sys, Wait) |       |              |            | Disk Usage | Disk Usage | Disk Usage |
                  +-------------+-----------+---------------+-------------+-----------------------+-------------------+-------+--------------+------------+------------+------------+------------+
                  | job2/0      | vaporized | rp1           | 192.168.0.3 | 1, 2, 3               | 4%, 5%, 6%        |       | 7% (8.0K)    | 9% (10.0K) | 11%        | 12%        | 13%        |
                  |             |           |               | 192.168.0.4 |                       |                   |       |              |            |            |            |            |
                  |   process-3 | failing   |               |             |                       |                   | 0.4%  | 7% (8.0K)    |            |            |            |            |
                  +-------------+-----------+---------------+-------------+-----------------------+-------------------+-------+--------------+------------+------------+------------+------------+
                )
              end
              expect(command).to receive(:say).with('Instances total: 1')
              perform
              end

              it 'does not show `cpu` column when `cpu` is unavailable in first process' do
              vm1_state['processes'][0].delete('cpu')

              expect(command).to receive(:say) do |table|
                expect(table.to_s).to match_output %(
                  +-------------+-----------+---------------+-------------+----------------+-----------------------+-------------------+--------------+------------+------------+------------+------------+
                  | Instance    | State     | Resource Pool | IPs         |     Uptime     |         Load          |       CPU %       | Memory Usage | Swap Usage | System     | Ephemeral  | Persistent |
                  |             |           |               |             |                | (avg01, avg05, avg15) | (User, Sys, Wait) |              |            | Disk Usage | Disk Usage | Disk Usage |
                  +-------------+-----------+---------------+-------------+----------------+-----------------------+-------------------+--------------+------------+------------+------------+------------+
                  | job2/0      | vaporized | rp1           | 192.168.0.3 |                | 1, 2, 3               | 4%, 5%, 6%        | 7% (8.0K)    | 9% (10.0K) | 11%        | 12%        | 13%        |
                  |             |           |               | 192.168.0.4 |                |                       |                   |              |            |            |            |            |
                  |   process-3 | failing   |               |             | 1d 16h 16m 27s |                       |                   | 7% (8.0K)    |            |            |            |            |
                  +-------------+-----------+---------------+-------------+----------------+-----------------------+-------------------+--------------+------------+------------+------------+------------+
                )
              end
              expect(command).to receive(:say).with('Instances total: 1')
              perform
              end

              it 'shows empty value when `mem` unavailable in process' do
              vm2_state['processes'][0].delete('mem')

              expect(command).to receive(:say) do |table|
                expect(table.to_s).to match_output %(
                  +-------------+-----------+---------------+-------------+----------------+-----------------------+-------------------+-------+--------------+------------+------------+------------+------------+
                  | Instance    | State     | Resource Pool | IPs         |     Uptime     |         Load          |       CPU %       | CPU % | Memory Usage | Swap Usage | System     | Ephemeral  | Persistent |
                  |             |           |               |             |                | (avg01, avg05, avg15) | (User, Sys, Wait) |       |              |            | Disk Usage | Disk Usage | Disk Usage |
                  +-------------+-----------+---------------+-------------+----------------+-----------------------+-------------------+-------+--------------+------------+------------+------------+------------+
                  | job2/0      | vaporized | rp1           | 192.168.0.3 |                | 1, 2, 3               | 4%, 5%, 6%        |       | 7% (8.0K)    | 9% (10.0K) | 11%        | 12%        | 13%        |
                  |             |           |               | 192.168.0.4 |                |                       |                   |       |              |            |            |            |            |
                  |   process-3 | failing   |               |             | 1d 16h 16m 27s |                       |                   | 0.4%  |              |            |            |            |            |
                  +-------------+-----------+---------------+-------------+----------------+-----------------------+-------------------+-------+--------------+------------+------------+------------+------------+
                )
              end
              expect(command).to receive(:say).with('Instances total: 1')
              perform
            end
            end
          end
        end
      end
    end

    context 'when deployment has no instances' do
      before { allow(director).to receive(:fetch_vm_state).with(deployment) { [] } }

      it 'does not raise an error and says "No instances"' do
        expect(command).to receive(:say).with('No instances')
        expect { perform }.to_not raise_error
      end
    end
  end
end<|MERGE_RESOLUTION|>--- conflicted
+++ resolved
@@ -99,33 +99,6 @@
             'sys' => 5,
             'wait' => 6,
           },
-<<<<<<< HEAD
-          'mem' => {
-            'percent' => 7,
-            'kb' => 8,
-          },
-          'swap' => {
-            'percent' => 9,
-            'kb' => 10,
-          },
-          'disk' => {
-            'system' => {'percent' => 11},
-            'ephemeral' => {'percent' => 12},
-            'persistent' => {'percent' => 13},
-          },
-        },
-        'processes' => [
-          {
-            'name' => 'process-1',
-            'state' => 'running',
-          },{
-            'name' => 'process-2',
-            'state' => 'running'
-          },
-        ],
-        'resurrection_paused' => true,
-        'availability_zone' => 'az1'
-=======
           'processes' => [
             {
               'name' => 'process-1',
@@ -156,8 +129,8 @@
             },
           ],
           'resurrection_paused' => true,
+          'availability_zone' => 'az1'
         }
->>>>>>> 2e26aa6d
       }
     }
 
@@ -180,32 +153,38 @@
             'sys' => 5,
             'wait' => 6,
           },
-<<<<<<< HEAD
-          'mem' => {
-            'percent' => 7,
-            'kb' => 8,
-          },
-          'swap' => {
-            'percent' => 9,
-            'kb' => 10,
-          },
-          'disk' => {
-            'system' => {'percent' => 11},
-            'ephemeral' => {'percent' => 12},
-            'persistent' => {'percent' => 13},
-          },
-        },
-        'processes' => [
-          {
-            'name' => 'process-3',
-            'state' => 'running',
-          },{
-            'name' => 'process-4',
-            'state' => 'running'
-          },
-        ],
-        'resurrection_paused' => true,
-        'availability_zone' => 'az2'
+          'processes' => [
+            {
+              'name' => 'process-3',
+              'state' => 'running',
+              'uptime' => {
+                'secs' => 144987,
+              },
+              'mem' => {
+                'percent' => 7,
+                'kb' => 8,
+              },
+              'cpu' => {
+                'total' => 0.4,
+              },
+            },{
+              'name' => 'process-4',
+              'state' => 'running',
+              'uptime' => {
+                'secs' => 144987,
+              },
+              'mem' => {
+                'percent' => 7,
+                'kb' => 8,
+              },
+              'cpu' => {
+                'total' => 0.4,
+              },
+            },
+          ],
+          'resurrection_paused' => true,
+          'availability_zone' => 'az2'
+        }
       }
     }
 
@@ -247,39 +226,6 @@
         vm_state2['instance_id'] = 'stuvwxyz-xxxx-xxxx-xxxx-xxxxxxxxxxxx'
         vm_state2['index'] = 1
         allow(director).to receive(:fetch_vm_state).with(deployment) { [vm1_state, vm_state2] }
-=======
-          'processes' => [
-            {
-              'name' => 'process-3',
-              'state' => 'running',
-              'uptime' => {
-                'secs' => 144987,
-              },
-              'mem' => {
-                'percent' => 7,
-                'kb' => 8,
-              },
-              'cpu' => {
-                'total' => 0.4,
-              },
-            },{
-              'name' => 'process-4',
-              'state' => 'running',
-              'uptime' => {
-                'secs' => 144987,
-              },
-              'mem' => {
-                'percent' => 7,
-                'kb' => 8,
-              },
-              'cpu' => {
-                'total' => 0.4,
-              },
-            },
-          ],
-          'resurrection_paused' => true,
-        }
->>>>>>> 2e26aa6d
       }
 
       it 'should include the instance id in the output' do
@@ -349,26 +295,15 @@
         it 'show basic vms information' do
           expect(command).to receive(:say) do |table|
             expect(table.to_s).to match_output %(
-<<<<<<< HEAD
               +----------+---------+-----+---------------+-------------+
               | Instance | State   | AZ  | Resource Pool | IPs         |
               +----------+---------+-----+---------------+-------------+
               | job1/0   | running | az1 | rp1           | 192.168.0.1 |
               |          |         |     |               | 192.168.0.2 |
-              | job2/0   | running | az2 | rp1           | 192.168.0.3 |
+              +----------+---------+-----+---------------+-------------+
+              | job2/0   | running | az2 |     | rp1           | 192.168.0.3 |
               |          |         |     |               | 192.168.0.4 |
               +----------+---------+-----+---------------+-------------+
-=======
-              +----------+---------+---------------+-------------+
-              | Instance | State   | Resource Pool | IPs         |
-              +----------+---------+---------------+-------------+
-              | job1/0   | running | rp1           | 192.168.0.1 |
-              |          |         |               | 192.168.0.2 |
-              +----------+---------+---------------+-------------+
-              | job2/0   | running | rp1           | 192.168.0.3 |
-              |          |         |               | 192.168.0.4 |
-              +----------+---------+---------------+-------------+
->>>>>>> 2e26aa6d
             )
           end
           expect(command).to receive(:say).with('Instances total: 2')
@@ -427,26 +362,15 @@
         it 'shows vm details with active disk' do
           expect(command).to receive(:say) do |table|
             expect(table.to_s).to match_output %(
-<<<<<<< HEAD
               +----------+---------+-----+---------------+-------------+---------+-----------+----------+--------------+
               | Instance | State   | AZ  | Resource Pool | IPs         | VM CID  | Disk CID  | Agent ID | Resurrection |
               +----------+---------+-----+---------------+-------------+---------+-----------+----------+--------------+
               | job1/0   | running | az1 | rp1           | 192.168.0.1 | vm-cid1 | disk-cid1 | agent1   | paused       |
               |          |         |     |               | 192.168.0.2 |         |           |          |              |
+              +----------+---------+-----+---------------+-------------+---------+-----------+----------+--------------+
               | job2/0   | running | az2 | rp1           | 192.168.0.3 | vm-cid2 | disk-cid2 | agent2   | paused       |
               |          |         |     |               | 192.168.0.4 |         |           |          |              |
               +----------+---------+-----+---------------+-------------+---------+-----------+----------+--------------+
-=======
-              +----------+---------+---------------+-------------+---------+-----------+----------+--------------+
-              | Instance | State   | Resource Pool | IPs         | VM CID  | Disk CID  | Agent ID | Resurrection |
-              +----------+---------+---------------+-------------+---------+-----------+----------+--------------+
-              | job1/0   | running | rp1           | 192.168.0.1 | vm-cid1 | disk-cid1 | agent1   | paused       |
-              |          |         |               | 192.168.0.2 |         |           |          |              |
-              +----------+---------+---------------+-------------+---------+-----------+----------+--------------+
-              | job2/0   | running | rp1           | 192.168.0.3 | vm-cid2 | disk-cid2 | agent2   | paused       |
-              |          |         |               | 192.168.0.4 |         |           |          |              |
-              +----------+---------+---------------+-------------+---------+-----------+----------+--------------+
->>>>>>> 2e26aa6d
             )
           end
           expect(command).to receive(:say).with('Instances total: 2')
@@ -457,26 +381,15 @@
           vm1_state['disk_cid'] = nil
           expect(command).to receive(:say) do |table|
             expect(table.to_s).to match_output %(
-<<<<<<< HEAD
               +----------+---------+-----+---------------+-------------+---------+-----------+----------+--------------+
               | Instance | State   | AZ  | Resource Pool | IPs         | VM CID  | Disk CID  | Agent ID | Resurrection |
               +----------+---------+-----+---------------+-------------+---------+-----------+----------+--------------+
               | job1/0   | running | az1 | rp1           | 192.168.0.1 | vm-cid1 | n/a       | agent1   | paused       |
               |          |         |     |               | 192.168.0.2 |         |           |          |              |
+              +----------+---------+-----+---------------+-------------+---------+-----------+----------+--------------+
               | job2/0   | running | az2 | rp1           | 192.168.0.3 | vm-cid2 | disk-cid2 | agent2   | paused       |
               |          |         |     |               | 192.168.0.4 |         |           |          |              |
               +----------+---------+-----+---------------+-------------+---------+-----------+----------+--------------+
-=======
-              +----------+---------+---------------+-------------+---------+-----------+----------+--------------+
-              | Instance | State   | Resource Pool | IPs         | VM CID  | Disk CID  | Agent ID | Resurrection |
-              +----------+---------+---------------+-------------+---------+-----------+----------+--------------+
-              | job1/0   | running | rp1           | 192.168.0.1 | vm-cid1 | n/a       | agent1   | paused       |
-              |          |         |               | 192.168.0.2 |         |           |          |              |
-              +----------+---------+---------------+-------------+---------+-----------+----------+--------------+
-              | job2/0   | running | rp1           | 192.168.0.3 | vm-cid2 | disk-cid2 | agent2   | paused       |
-              |          |         |               | 192.168.0.4 |         |           |          |              |
-              +----------+---------+---------------+-------------+---------+-----------+----------+--------------+
->>>>>>> 2e26aa6d
             )
           end
           expect(command).to receive(:say).with('Instances total: 2')
@@ -488,26 +401,15 @@
           vm2_state.delete('disk_cid')
           expect(command).to receive(:say) do |table|
             expect(table.to_s).to match_output %(
-<<<<<<< HEAD
               +----------+---------+-----+---------------+-------------+---------+----------+--------------+
               | Instance | State   | AZ  | Resource Pool | IPs         | VM CID  | Agent ID | Resurrection |
               +----------+---------+-----+---------------+-------------+---------+----------+--------------+
               | job1/0   | running | az1 | rp1           | 192.168.0.1 | vm-cid1 | agent1   | paused       |
               |          |         |     |               | 192.168.0.2 |         |          |              |
+              +----------+---------+-----+---------------+-------------+---------+----------+--------------+
               | job2/0   | running | az2 | rp1           | 192.168.0.3 | vm-cid2 | agent2   | paused       |
               |          |         |     |               | 192.168.0.4 |         |          |              |
               +----------+---------+-----+---------------+-------------+---------+----------+--------------+
-=======
-              +----------+---------+---------------+-------------+---------+----------+--------------+
-              | Instance | State   | Resource Pool | IPs         | VM CID  | Agent ID | Resurrection |
-              +----------+---------+---------------+-------------+---------+----------+--------------+
-              | job1/0   | running | rp1           | 192.168.0.1 | vm-cid1 | agent1   | paused       |
-              |          |         |               | 192.168.0.2 |         |          |              |
-              +----------+---------+---------------+-------------+---------+----------+--------------+
-              | job2/0   | running | rp1           | 192.168.0.3 | vm-cid2 | agent2   | paused       |
-              |          |         |               | 192.168.0.4 |         |          |              |
-              +----------+---------+---------------+-------------+---------+----------+--------------+
->>>>>>> 2e26aa6d
             )
           end
           expect(command).to receive(:say).with('Instances total: 2')
@@ -540,26 +442,15 @@
         it 'shows DNS A records' do
           expect(command).to receive(:say) do |table|
             expect(table.to_s).to match_output %(
-<<<<<<< HEAD
               +----------+---------+-----+---------------+-------------+------------------------------------------+
               | Instance | State   | AZ  | Resource Pool | IPs         | DNS A records                            |
               +----------+---------+-----+---------------+-------------+------------------------------------------+
               | job1/0   | running | az1 | rp1           | 192.168.0.1 | index.job1.network1.deployment.microbosh |
               |          |         |     |               | 192.168.0.2 | index.job1.network2.deployment.microbosh |
+              +----------+---------+-----+---------------+-------------+------------------------------------------+
               | job2/0   | running | az2 | rp1           | 192.168.0.3 | index.job2.network1.deployment.microbosh |
               |          |         |     |               | 192.168.0.4 | index.job2.network2.deployment.microbosh |
               +----------+---------+-----+---------------+-------------+------------------------------------------+
-=======
-              +----------+---------+---------------+-------------+------------------------------------------+
-              | Instance | State   | Resource Pool | IPs         | DNS A records                            |
-              +----------+---------+---------------+-------------+------------------------------------------+
-              | job1/0   | running | rp1           | 192.168.0.1 | index.job1.network1.deployment.microbosh |
-              |          |         |               | 192.168.0.2 | index.job1.network2.deployment.microbosh |
-              +----------+---------+---------------+-------------+------------------------------------------+
-              | job2/0   | running | rp1           | 192.168.0.3 | index.job2.network1.deployment.microbosh |
-              |          |         |               | 192.168.0.4 | index.job2.network2.deployment.microbosh |
-              +----------+---------+---------------+-------------+------------------------------------------+
->>>>>>> 2e26aa6d
             )
           end
           expect(command).to receive(:say).with('Instances total: 2')
@@ -573,29 +464,17 @@
         it 'shows the instance vitals' do
           expect(command).to receive(:say) do |table|
             expect(table.to_s).to match_output %(
-<<<<<<< HEAD
               +----------+---------+-----+---------------+-------------+-----------------------+------+-----+------+--------------+------------+------------+------------+------------+
               | Instance | State   | AZ  | Resource Pool | IPs         |         Load          | CPU  | CPU | CPU  | Memory Usage | Swap Usage | System     | Ephemeral  | Persistent |
               |          |         |     |               |             | (avg01, avg05, avg15) | User | Sys | Wait |              |            | Disk Usage | Disk Usage | Disk Usage |
               +----------+---------+-----+---------------+-------------+-----------------------+------+-----+------+--------------+------------+------------+------------+------------+
               | job1/0   | running | az1 | rp1           | 192.168.0.1 | 1, 2, 3               | 4%   | 5%  | 6%   | 7% (8.0K)    | 9% (10.0K) | 11%        | 12%        | 13%        |
               |          |         |     |               | 192.168.0.2 |                       |      |     |      |              |            |            |            |            |
+              +----------+---------+-----+---------------+-------------+-----------------------+-------------------+--------------+------------+------------+------------+------------+
               | job2/0   | running | az2 | rp1           | 192.168.0.3 | 1, 2, 3               | 4%   | 5%  | 6%   | 7% (8.0K)    | 9% (10.0K) | 11%        | 12%        | 13%        |
               |          |         |     |               | 192.168.0.4 |                       |      |     |      |              |            |            |            |            |
               +----------+---------+-----+---------------+-------------+-----------------------+------+-----+------+--------------+------------+------------+------------+------------+
             )
-=======
-              +----------+---------+---------------+-------------+-----------------------+-------------------+--------------+------------+------------+------------+------------+
-              | Instance | State   | Resource Pool | IPs         |         Load          |       CPU %       | Memory Usage | Swap Usage | System     | Ephemeral  | Persistent |
-              |          |         |               |             | (avg01, avg05, avg15) | (User, Sys, Wait) |              |            | Disk Usage | Disk Usage | Disk Usage |
-              +----------+---------+---------------+-------------+-----------------------+-------------------+--------------+------------+------------+------------+------------+
-              | job1/0   | running | rp1           | 192.168.0.1 | 1, 2, 3               | 4%, 5%, 6%        | 7% (8.0K)    | 9% (10.0K) | 11%        | 12%        | 13%        |
-              |          |         |               | 192.168.0.2 |                       |                   |              |            |            |            |            |
-              +----------+---------+---------------+-------------+-----------------------+-------------------+--------------+------------+------------+------------+------------+
-              | job2/0   | running | rp1           | 192.168.0.3 | 1, 2, 3               | 4%, 5%, 6%        | 7% (8.0K)    | 9% (10.0K) | 11%        | 12%        | 13%        |
-              |          |         |               | 192.168.0.4 |                       |                   |              |            |            |            |            |
-              +----------+---------+---------------+-------------+-----------------------+-------------------+--------------+------------+------------+------------+------------+            )
->>>>>>> 2e26aa6d
           end
           expect(command).to receive(:say).with('Instances total: 2')
           perform
@@ -609,7 +488,6 @@
 
           expect(command).to receive(:say) do |table|
             expect(table.to_s).to match_output %(
-<<<<<<< HEAD
               +----------+---------+-----+---------------+-------------+-----------------------+------+-----+------+--------------+------------+------------+------------+------------+
               | Instance | State   | AZ  | Resource Pool | IPs         |         Load          | CPU  | CPU | CPU  | Memory Usage | Swap Usage | System     | Ephemeral  | Persistent |
               |          |         |     |               |             | (avg01, avg05, avg15) | User | Sys | Wait |              |            | Disk Usage | Disk Usage | Disk Usage |
@@ -618,15 +496,6 @@
               |          |         |     |               | 192.168.0.2 |                       |      |     |      |              |            |            |            |            |
               +----------+---------+-----+---------------+-------------+-----------------------+------+-----+------+--------------+------------+------------+------------+------------+
             )
-=======
-              +----------+---------+---------------+-------------+-----------------------+-------------------+--------------+------------+------------+------------+------------+
-              | Instance | State   | Resource Pool | IPs         |         Load          |       CPU %       | Memory Usage | Swap Usage | System     | Ephemeral  | Persistent |
-              |          |         |               |             | (avg01, avg05, avg15) | (User, Sys, Wait) |              |            | Disk Usage | Disk Usage | Disk Usage |
-              +----------+---------+---------------+-------------+-----------------------+-------------------+--------------+------------+------------+------------+------------+
-              | job1/0   | running | rp1           | 192.168.0.1 | 1, 2, 3               | 4%, 5%, 6%        | 7% (8.0K)    | 9% (10.0K) | 11%        | n/a        | n/a        |
-              |          |         |               | 192.168.0.2 |                       |                   |              |            |            |            |            |
-              +----------+---------+---------------+-------------+-----------------------+-------------------+--------------+------------+------------+------------+------------+            )
->>>>>>> 2e26aa6d
           end
           expect(command).to receive(:say).with('Instances total: 1')
           perform
@@ -664,21 +533,6 @@
 
           expect(command).to receive(:say) do |table|
             expect(table.to_s).to match_output %(
-<<<<<<< HEAD
-              +-------------+---------+-----+---------------+-------------+
-              | Instance    | State   | AZ  | Resource Pool | IPs         |
-              +-------------+---------+-----+---------------+-------------+
-              | job1/0      | running | az1 | rp1           | 192.168.0.1 |
-              |             |         |     |               | 192.168.0.2 |
-              |   process-1 | running |     |               |             |
-              |   process-2 | running |     |               |             |
-              +-------------+---------+-----+---------------+-------------+
-              | job2/0      | running | az2 | rp1           | 192.168.0.3 |
-              |             |         |     |               | 192.168.0.4 |
-              |   process-3 | running |     |               |             |
-              |   process-4 | running |     |               |             |
-              +-------------+---------+-----+---------------+-------------+
-=======
               +-------------+---------+---------------+-------------+
               | Instance    | State   | Resource Pool | IPs         |
               +-------------+---------+---------------+-------------+
@@ -687,12 +541,11 @@
               |   process-1 | running |               |             |
               |   process-2 | running |               |             |
               +-------------+---------+---------------+-------------+
-              | job1/1      | running | rp1           | 192.168.0.3 |
+              | job2/0      | running | rp1           | 192.168.0.3 |
               |             |         |               | 192.168.0.4 |
               |   process-3 | running |               |             |
               |   process-4 | running |               |             |
               +-------------+---------+---------------+-------------+
->>>>>>> 2e26aa6d
             )
           end
           expect(command).to receive(:say).with('Instances total: 2')
