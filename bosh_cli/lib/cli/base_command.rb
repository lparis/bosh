--- conflicted
+++ resolved
@@ -260,14 +260,6 @@
       end
     end
 
-<<<<<<< HEAD
-    def valid_index_for(index)
-      err('You must specify the job index or id.') if index.nil?
-      index.to_s
-    end
-
-=======
->>>>>>> 6e1987df
     def normalize_url(url)
       url = url.gsub(/\/$/, '')
       url = "https://#{url}" unless url.match(/^http:?/)
@@ -285,7 +277,7 @@
         uri.port = DEFAULT_DIRECTOR_PORT
         uri.to_s
       end
+      end
     end
   end
-end
 end