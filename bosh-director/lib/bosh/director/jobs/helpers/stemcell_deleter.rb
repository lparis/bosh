--- conflicted
+++ resolved
@@ -4,13 +4,7 @@
       include Bosh::Director::LockHelper
       include Bosh::Director::CloudFactoryHelper
 
-<<<<<<< HEAD
-      def initialize(compiled_package_deleter, logger)
-        @compiled_package_deleter = compiled_package_deleter
-=======
-      def initialize(cloud, logger)
-        @cloud = cloud
->>>>>>> 1bf9c8bd
+      def initialize(logger)
         @logger = logger
       end
 
