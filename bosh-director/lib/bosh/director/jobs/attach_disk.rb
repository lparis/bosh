--- conflicted
+++ resolved
@@ -18,12 +18,8 @@
         @instance_id = instance_id
         @disk_cid = disk_cid
         @transactor = Transactor.new
-<<<<<<< HEAD
-        @disk_manager = DiskManager.new(logger)
-=======
-        @disk_manager = SingleDiskManager.new(Config.cloud, logger)
-        @orphan_disk_manager = OrphanDiskManager.new(Config.cloud, logger)
->>>>>>> 464b6e19
+        @disk_manager = SingleDiskManager.new(logger)
+        @orphan_disk_manager = OrphanDiskManager.new(logger)
       end
 
       def perform
