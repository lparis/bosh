--- conflicted
+++ resolved
@@ -207,7 +207,7 @@
 
       post '/:deployment/properties', :consumes => [:json] do
         payload = json_decode(request.body)
-        @property_manager.create_property(params[:deployment], payload['name'], payload['value']  )
+        @property_manager.create_property(params[:deployment], payload['name'], payload['value'])
         status(204)
       end
 
@@ -269,20 +269,20 @@
         options = {}
         options['recreate'] = true if params['recreate'] == 'true'
         options['skip_drain'] = params['skip_drain'] if params['skip_drain']
-<<<<<<< HEAD
-        latest_cloud_config = Bosh::Director::Api::CloudConfigManager.new.latest
-        latest_runtime_config = Bosh::Director::Api::RuntimeConfigManager.new.latest
-
-        task = @deployment_manager.create_deployment(current_user, request.body, latest_cloud_config, latest_runtime_config, options)
-=======
+
         if params['cloud_config_id']
           cloud_config = Bosh::Director::Api::CloudConfigManager.find_by_id(params['cloud_config_id'])
         else
           cloud_config = Bosh::Director::Api::CloudConfigManager.new.latest
         end
 
-        task = @deployment_manager.create_deployment(current_user, request.body, cloud_config, options)
->>>>>>> 3be72008
+        if params['runtime_config_id']
+          runtime_config = Bosh::Director::Api::RuntimeConfigManager.find_by_id(params['runtime_config_id'])
+        else
+          runtime_config = Bosh::Director::Api::RuntimeConfigManager.new.latest
+        end
+
+        task = @deployment_manager.create_deployment(current_user, request.body, cloud_config, runtime_config, options)
         redirect "/tasks/#{task.id}"
       end
 
