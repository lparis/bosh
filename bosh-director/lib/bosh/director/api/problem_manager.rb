--- conflicted
+++ resolved
@@ -1,20 +1,8 @@
 module Bosh::Director
   module Api
     class ProblemManager
-
-<<<<<<< HEAD
       def perform_scan(username, deployment)
-        JobQueue.new.enqueue(username, Jobs::CloudCheck::Scan, 'scan cloud', [deployment.name])
-=======
-      def initialize(deployment_manager)
-        @deployment_manager = deployment_manager
-      end
-
-      def perform_scan(username, deployment_name)
-        deployment = @deployment_manager.find_by_name(deployment_name)
-
-        JobQueue.new.enqueue(username, Jobs::CloudCheck::Scan, 'scan cloud', [deployment.name], deployment_name)
->>>>>>> 7174cb66
+        JobQueue.new.enqueue(username, Jobs::CloudCheck::Scan, 'scan cloud', [deployment.name], deployment.name)
       end
 
       def get_problems(deployment)
@@ -26,24 +14,12 @@
         Models::DeploymentProblem.filter(filters).order(:created_at).all
       end
 
-<<<<<<< HEAD
       def apply_resolutions(username, deployment, resolutions)
-        JobQueue.new.enqueue(username, Jobs::CloudCheck::ApplyResolutions, 'apply resolutions', [deployment.name, resolutions])
+        JobQueue.new.enqueue(username, Jobs::CloudCheck::ApplyResolutions, 'apply resolutions', [deployment.name, resolutions], deployment.name)
       end
 
       def scan_and_fix(username, deployment, jobs)
-        JobQueue.new.enqueue(username, Jobs::CloudCheck::ScanAndFix, 'scan and fix', [deployment.name, jobs, Bosh::Director::Config.fix_stateful_nodes])
-=======
-      def apply_resolutions(username, deployment_name, resolutions)
-        deployment = @deployment_manager.find_by_name(deployment_name)
-        JobQueue.new.enqueue(username, Jobs::CloudCheck::ApplyResolutions, 'apply resolutions', [deployment.name, resolutions], deployment_name)
-      end
-
-      def scan_and_fix(username, deployment_name, jobs)
-        deployment = @deployment_manager.find_by_name(deployment_name)
-
-        JobQueue.new.enqueue(username, Jobs::CloudCheck::ScanAndFix, 'scan and fix', [deployment.name, jobs, Bosh::Director::Config.fix_stateful_nodes], deployment_name)
->>>>>>> 7174cb66
+        JobQueue.new.enqueue(username, Jobs::CloudCheck::ScanAndFix, 'scan and fix', [deployment.name, jobs, Bosh::Director::Config.fix_stateful_nodes], deployment.name)
       end
     end
   end
