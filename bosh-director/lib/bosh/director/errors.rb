# Copyright (c) 2009-2012 VMware, Inc.

module Bosh::Director
  include Api::Http

  class ProblemHandlerError < StandardError; end
  class AuthenticationError < StandardError; end

  # DirectorError is a generic exception for most of the errors originated
  # in BOSH Director.
  class DirectorError < StandardError
    # Wraps an exception to DirectorError, so it can be assigned a generic
    # error code and properly logged.
    # @param [Exception] exception
    # @return [DirectorError] Director error
    def self.create_from_exception(exception)
      if exception.kind_of?(DirectorError)
        exception
      else
        DirectorError.new(exception.message)
      end
    end

    # Creates a new subclass of DirectorError with
    # given name, error code and response code
    # @param [Fixnum] error_code Error code
    # @param [Fixnum] response_code HTTP response code
    # @return [Class]
    def self.define_error(error_code, response_code)
      Class.new(DirectorError) do
        define_method(:initialize) do |*args|
          message = args[0]
          super(message)
          @error_code = error_code
          @response_code = response_code
        end
      end
    end

    attr_reader :response_code
    attr_reader :error_code

    def initialize(message = nil)
      super
      @response_code = 500
      @error_code = 100
      @format = "Director error: %s"
    end
  end

  def self.err(error_code, response_code = BAD_REQUEST)
    DirectorError.define_error(error_code, response_code)
  end

  TaskNotFound = err(10000, NOT_FOUND)
  TaskCancelled = err(10001, OK)

  # User management
  UserNotFound = err(20000, NOT_FOUND)
  UserImmutableUsername = err(20001)
  UserInvalid = err(20002)
  UserNameTaken = err(20003)
  UserManagementNotSupported = err(20004)

  ReleaseAlreadyExists = err(30000)
  ReleaseExistingPackageHashMismatch = err(30001)
  ReleaseInvalidArchive = err(30002)
  ReleaseManifestNotFound = err(30003)
  ReleaseExistingJobHashMismatch = err(30004)
  ReleaseNotFound = err(30005, NOT_FOUND)
  ReleaseVersionNotFound = err(30006, NOT_FOUND)
  ReleaseInUse = err(30007)
  ReleaseVersionInUse = err(30008)
  ReleaseDeleteFailed = err(30009)
  ReleaseVersionInvalid = err(30010)
  ReleaseNotMatchingManifest = err(30011)
  ReleaseInvalidPackage = err(30012)
  ReleaseExistingJobFingerprintMismatch = err(30013)
  ReleaseVersionCommitHashMismatch = err(30014)
  ReleaseSha1DoesNotMatch = err(30015)

  ValidationInvalidType = err(40000)
  ValidationMissingField = err(40001)
  ValidationViolatedMin = err(40002)
  ValidationViolatedMax = err(40003)

  StemcellInvalidArchive = err(50000)
  StemcellImageNotFound = err(50001)
  StemcellAlreadyExists = err(50002)
  StemcellNotFound = err(50003, NOT_FOUND)
  StemcellInUse = err(50004)
  StemcellAliasAlreadyExists = err(50005)
  StemcellBothNameAndOS = err(50006)
  StemcellSha1DoesNotMatch = err(50007)

  PackageInvalidArchive = err(60000)
  PackageMissingSourceCode = err(60001)
  CompiledPackageDeletionFailed = err(60002)

  # Models
  DeploymentNotFound = err(70000, NOT_FOUND)
  InstanceNotFound = err(70001, NOT_FOUND)
  InstanceInvalidIndex = err(70002)
  InstanceDeploymentMissing = err(70003)
  InstanceVmMissing = err(70004)
  VmAgentIdMissing = err(70005)
  VmCloudIdMissing = err(70006)
  VmInstanceOutOfSync = err(70006)
  InstanceTargetStateUndefined = err(70007)
  SnapshotNotFound = err(70008)
  JobNotFound = err(70009, NOT_FOUND)

  # Extracting job from a release
  JobInvalidArchive = err(80000)
  JobMissingManifest = err(80001)
  JobMissingTemplateFile = err(80002)
  JobMissingPackage = err(80003)
  JobMissingMonit = err(80004)
  JobInvalidLogSpec = err(80005)
  JobTemplateBindingFailed = err(80006)
  JobTemplateUnpackFailed = err(80007)
  JobInvalidPropertySpec = err(80008)
  JobInvalidPropertyMapping = err(80009)
  JobIncompatibleSpecs = err(80010)
  JobPackageCollision = err(80011)
  JobInvalidPackageSpec = err(80012)
  JobInvalidLinkSpec = err(80013)
  JobDuplicateLinkName = err(80014)

  ResourceError = err(100001)
  ResourceNotFound = err(100002, NOT_FOUND)

  # Director property management
  PropertyAlreadyExists = err(110001)
  PropertyInvalid = err(110002)
  PropertyNotFound = err(110003, NOT_FOUND)

  CompilationConfigUnknownNetwork = err(120001)
  CompilationConfigInvalidAvailabilityZone = err(120002)
  CompilationConfigInvalidVmType = err(120003)
  CompilationConfigCloudPropertiesNotAllowed = err(120004)

  # Manifest parsing: network section
  NetworkReservationInvalidIp = err(130001)
  NetworkReservationMissing = err(130002)
  NetworkReservationAlreadyExists = err(130003)
  NetworkReservationInvalidType = err(130004)
  NetworkReservationIpMissing = err(130005)
  NetworkReservationIpNotOwned = err(130006)
  NetworkReservationVipDefaultProvided = err(130007)
  NetworkReservationAlreadyInUse = err(130008)
  NetworkReservationWrongType = err(130009)
  NetworkReservationError = err(130010)
  NetworkReservationNotEnoughCapacity = err(130011)
  NetworkReservationIpOutsideSubnet = err(130012)
  NetworkReservationIpReserved = err(130013)

  # Manifest parsing: job section
  JobMissingRelease = err(140001)
  JobUnknownRelease = err(140002)
  JobUnknownResourcePool = err(140003)
  JobUnknownVmType = err(140004)
  JobUnknownStemcell = err(140005)
  JobInvalidInstanceIndex = err(140006)
  JobInvalidInstanceState = err(140007)
  JobInvalidJobState = err(140008)
  JobMissingNetwork = err(140009)
  JobInvalidTemplates = err(140010)
  JobInvalidLifecycle = err(140011)
  JobUnknownDiskType = err(140012)
  JobInvalidPersistentDisk = err(140013)
  JobMissingLink = err(140014)
  UnusedProvidedLink = err(140015)
  JobInvalidAvailabilityZone = err(140016)
  JobMissingAvailabilityZones = err(140017)
  JobUnknownAvailabilityZone = err(140018)
  JobAmbiguousEnv = err(140019)
  JobBothInstanceGroupAndJob = err(140020)

  # Manifest parsing: job networks section
  JobUnknownNetwork = err(150001)
  JobNetworkInstanceIpMismatch = err(150002)
  JobNetworkInvalidDefault = err(150003)
  JobNetworkMultipleDefaults = err(150004)
  JobNetworkMissingDefault = err(150005)
  JobNetworkMissingRequiredAvailabilityZone= err(150006)
  JobStaticIpsFromInvalidAvailabilityZone= err(150007)
  JobStaticIPNotSupportedOnDynamicNetwork= err(150008)
  JobInvalidStaticIPs = err(150009)

  NetworkOverlappingSubnets = err(160001)
  NetworkInvalidRange = err(160002)
  NetworkInvalidGateway = err(160003)
  NetworkInvalidDns = err(160004)
  NetworkReservedIpOutOfRange = err(160005)
  NetworkStaticIpOutOfRange = err(160006)
  NetworkSubnetUnknownAvailabilityZone = err(160007)
  NetworkInvalidProperty = err(160008)
  NetworkSubnetInvalidAvailabilityZone = err(160009)
  NetworkInvalidIpRangeFormat = err(160010)

  ResourcePoolUnknownNetwork = err(170001)
  ResourcePoolNotEnoughCapacity = err(170002)

  UpdateConfigInvalidWatchTime = err(180001)

  DeploymentAmbiguousReleaseSpec = err(190001)
  DeploymentDuplicateReleaseName = err(190002)
  DeploymentDuplicateResourcePoolName = err(190003)
  DeploymentDuplicateVmTypeName = err(190004)
  DeploymentCanonicalJobNameTaken = err(190006)
  DeploymentCanonicalNetworkNameTaken = err(190007)
  DeploymentNoNetworks = err(190008)
  DeploymentCanonicalNameTaken = err(190009)
  DeploymentInvalidNetworkType = err(190010)
  DeploymentUnknownTemplate = err(190011)
  DeploymentInvalidDiskSpecification = err(190012)
  DeploymentDuplicateDiskTypeName = err(190013)
  DeploymentInvalidProperty = err(190014)
  DeploymentNoResourcePools = err(190015)
  DeploymentInvalidLink = err(190016)
  DeploymentDuplicateAvailabilityZoneName = err(190017)
  DeploymentInvalidMigratedFromJob = err(190018)
  DeploymentInvalidResourceSpecification = err(190019)

  DiskTypeInvalidDiskSize = err(200001)

  CloudDiskNotAttached = err(390001)
  CloudDiskMissing = err(390002)
  CloudNotEnoughDiskSpace = err(390003)

  # Agent errors
  AgentTaskNoBlobstoreId = err(400001)
  AgentInvalidStateFormat = err(400002)
  AgentWrongDeployment = err(400003)
  AgentUnexpectedJob = err(400004)
  AgentRenameInProgress = err(400005)
  AgentJobMismatch = err(400006)
  AgentJobNotRunning = err(400007)
  AgentJobNotStopped = err(400008)
  AgentUnexpectedDisk = err(400009)
  AgentDiskOutOfSync = err(400010)
  AgentInvalidTaskResult = err(400011)

  # Cloud check task errors
  CloudcheckTooManySimilarProblems = err(410001)
  CloudcheckResolutionNotProvided = err(410002)
  CloudcheckInvalidResolutionFormat = err(410003)

  DnsInvalidCanonicalName = err(420001)

  PackageCompilationNotEnoughWorkersForReuse = err(430002)
  PackageCompilationNotFound = err(430003)

  BadManifest = err(440001)

  RpcRemoteException = err(450001)
  RpcTimeout = err(450002)

  SystemError = err(500000, INTERNAL_SERVER_ERROR)
  NotEnoughDiskSpace = err(500001, INTERNAL_SERVER_ERROR)

  # Run errand errors
  RunErrandError = err(510000)

  # Disk errors
  DeletingPersistentDiskError = err(520000)
  AttachDiskErrorUnknownInstance = err(520001)
  AttachDiskNoPersistentDisk =  err(520002)
  AttachDiskInvalidInstanceState = err(520003)

<<<<<<< HEAD
  # Addons
  RuntimeAmbiguousReleaseSpec = err(530000)
  RuntimeInvalidReleaseVersion = err(530001)
  RuntimeReleaseNotListedInReleases = err(530002)
  RuntimeInvalidDeploymentRelease = err(530003)

=======
  # Authorization errors
  UnauthorizedToAccessDeployment = err(600000)
>>>>>>> c0ee4343
end<|MERGE_RESOLUTION|>--- conflicted
+++ resolved
@@ -269,15 +269,12 @@
   AttachDiskNoPersistentDisk =  err(520002)
   AttachDiskInvalidInstanceState = err(520003)
 
-<<<<<<< HEAD
   # Addons
   RuntimeAmbiguousReleaseSpec = err(530000)
   RuntimeInvalidReleaseVersion = err(530001)
   RuntimeReleaseNotListedInReleases = err(530002)
   RuntimeInvalidDeploymentRelease = err(530003)
 
-=======
   # Authorization errors
   UnauthorizedToAccessDeployment = err(600000)
->>>>>>> c0ee4343
 end