module Bosh::Director
  class JobUpdaterFactory
    def initialize(logger)
      @logger = logger
    end

    def new_job_updater(deployment_plan, job)
<<<<<<< HEAD
      links_resolver = DeploymentPlan::LinksResolver.new(deployment_plan, @logger)
      JobUpdater.new(deployment_plan, job, links_resolver, SingleDiskManager.new(@logger))
=======
      JobUpdater.new(deployment_plan, job, DiskManager.new(@cloud, @logger))
>>>>>>> 1bf9c8bd
    end
  end
end<|MERGE_RESOLUTION|>--- conflicted
+++ resolved
@@ -5,12 +5,7 @@
     end
 
     def new_job_updater(deployment_plan, job)
-<<<<<<< HEAD
-      links_resolver = DeploymentPlan::LinksResolver.new(deployment_plan, @logger)
-      JobUpdater.new(deployment_plan, job, links_resolver, SingleDiskManager.new(@logger))
-=======
-      JobUpdater.new(deployment_plan, job, DiskManager.new(@cloud, @logger))
->>>>>>> 1bf9c8bd
+      JobUpdater.new(deployment_plan, job, DiskManager.new(@logger))
     end
   end
 end