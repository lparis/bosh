module Bosh::Director
  module DeploymentPlan
    module Steps
      class UpdateStep
        def initialize(base_job, deployment_plan, multi_job_updater)
          @base_job = base_job
          @logger = base_job.logger
          @deployment_plan = deployment_plan
          @multi_job_updater = multi_job_updater
<<<<<<< HEAD
          @disk_manager = DiskManager.new(@logger)
=======
          @disk_manager = SingleDiskManager.new(@cloud, @logger)
>>>>>>> 464b6e19
          @dns_manager = DnsManagerProvider.create
          job_renderer = JobRenderer.create
          agent_broadcaster = AgentBroadcaster.new
          @vm_deleter = Bosh::Director::VmDeleter.new(@logger, false, Config.enable_virtual_delete_vms)
          @vm_creator = Bosh::Director::VmCreator.new(@logger, @vm_deleter, @disk_manager, job_renderer, agent_broadcaster)
        end

        def perform
          begin
            @logger.info('Updating deployment')
            assemble
            update_jobs
            @logger.info('Committing updates')
            @deployment_plan.persist_updates!
            @logger.info('Finished updating deployment')
          ensure
            @deployment_plan.update_stemcell_references!
          end
        end

        private

        def assemble
          @logger.info('Deleting no longer needed instances')
          delete_unneeded_instances

          @logger.info('Creating missing VMs')
          # TODO: something about instance_plans.select(&:new?) -- how does that compare to the isntance#has_vm? check?
          @vm_creator.create_for_instance_plans(@deployment_plan.instance_plans_with_missing_vms, @deployment_plan.ip_provider)

          @base_job.task_checkpoint
        end

        def update_jobs
          @logger.info('Updating jobs')
          @multi_job_updater.run(
            @base_job,
            @deployment_plan,
            @deployment_plan.jobs_starting_on_deploy,
          )
        end

        def delete_unneeded_instances
          unneeded_instances = @deployment_plan.unneeded_instances
          if unneeded_instances.empty?
            @logger.info('No unneeded instances to delete')
            return
          end
          event_log_stage = Config.event_log.begin_stage('Deleting unneeded instances', unneeded_instances.size)
          instance_deleter = InstanceDeleter.new(@deployment_plan.ip_provider, @dns_manager, @disk_manager)
          unneeded_instance_plans = unneeded_instances.map do |instance|
            DeploymentPlan::InstancePlan.new(
              existing_instance: instance,
              instance: nil,
              desired_instance: nil,
              network_plans: [],
              recreate_deployment: @deployment_plan.recreate
            )
          end
          instance_deleter.delete_instance_plans(unneeded_instance_plans, event_log_stage)
          @logger.info('Deleted no longer needed instances')
        end
      end
    end
  end
end<|MERGE_RESOLUTION|>--- conflicted
+++ resolved
@@ -7,11 +7,7 @@
           @logger = base_job.logger
           @deployment_plan = deployment_plan
           @multi_job_updater = multi_job_updater
-<<<<<<< HEAD
-          @disk_manager = DiskManager.new(@logger)
-=======
-          @disk_manager = SingleDiskManager.new(@cloud, @logger)
->>>>>>> 464b6e19
+          @disk_manager = SingleDiskManager.new(@logger)
           @dns_manager = DnsManagerProvider.create
           job_renderer = JobRenderer.create
           agent_broadcaster = AgentBroadcaster.new
