require 'bosh/template/property_helper'

module Bosh::Director
  module DeploymentPlan
    class Template
      include Bosh::Template::PropertyHelper
      include ValidationHelper

      attr_reader :name
      attr_reader :release

      attr_reader :model
      attr_reader :package_models

      attr_reader :link_infos
      attr_reader :template_scoped_properties

      # @param [DeploymentPlan::ReleaseVersion] release Release version
      # @param [String] name Template name
      def initialize(release, name)
        @release = release
        @name = name
        @model = nil
        @package_models = []
        @logger = Config.logger
        @link_infos = {}

        # This hash will contain the properties specific to this template,
        # it will be a hash where the keys are the deployment job name, and
        # the value of each key will be the properties defined in template
        # section of the deployment manifest. This way if a template is used
        # in multiple deployment jobs, the properties will not be shared across
        # jobs
        @template_scoped_properties = {}
      end

      # Looks up template model and its package models in DB
      # @return [void]
      def bind_models
        @model = @release.get_template_model_by_name(@name)

        if @model.nil?
          raise DeploymentUnknownTemplate, "Can't find job '#{@name}'"
        end

        @package_models = @model.package_names.map do |name|
          @release.get_package_model_by_name(name)
        end
      end

      def bind_existing_model(model)
        @model = model
      end

      # Downloads template blob to a given path
      # @return [String] Path to downloaded blob
      def download_blob
        uuid = SecureRandom.uuid
        path = File.join(Dir.tmpdir, "template-#{uuid}")

        @logger.debug("Downloading job '#{@name}' (#{blobstore_id})...")
        t1 = Time.now

        File.open(path, "w") do |f|
          App.instance.blobstores.blobstore.get(blobstore_id, f)
        end

        @logger.debug("Job '#{@name}' downloaded to #{path} " +
                      "(took #{Time.now - t1}s)")

        path
      end

      # @return [String]
      def version
        present_model.version
      end

      # @return [String]
      def sha1
        present_model.sha1
      end

      # @return [String]
      def blobstore_id
        present_model.blobstore_id
      end

      # @return [Array]
      def logs
        present_model.logs
      end

      # @return [Hash]
      def properties
        present_model.properties
      end

      # return [Array]
      def model_consumed_links
        present_model.consumes.to_a.map { |l| TemplateLink.parse("consumes", l) }
      end

      # return [Array]
      def model_provided_links
        present_model.provides.to_a.map { |l| TemplateLink.parse('provides', l) }
      end

      # return [Array]
      def consumed_links(job_name)
        if @link_infos[job_name] != nil && @link_infos[job_name]["consumes"]  != nil
          @link_infos[job_name]["consumes"].map { |_, link_info| TemplateLink.parse("consumes", link_info) }
        else
          return []
        end
      end

      # return [Array]
      def provided_links(job_name)
        if @link_infos[job_name] != nil && @link_infos[job_name]["provides"] != nil
          @link_infos[job_name]["provides"].map { |_, link_info| TemplateLink.parse("provides", link_info) }
        else
          return []
        end
      end

      def add_link_info(job_name, kind, link_name, source)
        @link_infos[job_name] ||= {}
        @link_infos[job_name][kind] ||= {}
        @link_infos[job_name][kind][link_name] ||= {}

        if source.eql? 'nil'
          # This is the case where the user set link source to nil explicitly in the deployment manifest
          # We should skip the binding of this link, even if it exist. This is used only when the link
          # is optional
          @link_infos[job_name][kind][link_name]['skip_link'] = true
        else
          source.to_a.each do |key, value|
            @link_infos[job_name][kind][link_name][key] = value
          end
        end
      end

      def consumes_link_info(job_name, link_name)
        @link_infos.fetch(job_name, {}).fetch('consumes', {}).fetch(link_name, {})
      end

      def provides_link_info(job_name, link_name)
        @link_infos.fetch(job_name, {}).fetch('provides', {}).each do |index, link|
          if link['as'] == link_name
            return link
          end
        end
        return @link_infos.fetch(job_name, {}).fetch('provides', {}).fetch(link_name, {})
      end

      def add_template_scoped_properties(template_scoped_properties, deployment_job_name)
        @template_scoped_properties[deployment_job_name] = template_scoped_properties
      end

      def has_template_scoped_properties(deployment_job_name)
        return !@template_scoped_properties[deployment_job_name].nil?
      end

      def bind_template_scoped_properties(deployment_job_name)
        bound_template_scoped_properties = {}
        properties.each_pair do |name, definition|
          copy_property(
              bound_template_scoped_properties,
              @template_scoped_properties[deployment_job_name],
              name,
              definition["default"]
          )
        end
        @template_scoped_properties[deployment_job_name] = bound_template_scoped_properties
      end

<<<<<<< HEAD
=======
      def assign_link_property_values(properties_json, job_name)
        # only 'provides' needs to worry about properties
        if !@link_infos[job_name] || !@link_infos[job_name]['provides']
          return
        end

        init_link_properties(job_name)
        job_template_scoped_properties = @template_scoped_properties[job_name]

        if properties_json != nil
          properties_object = JSON.parse(properties_json)

          if job_template_scoped_properties != nil
            unlisted_property_names = job_template_scoped_properties.keys - properties_object.keys
            if unlisted_property_names.length > 0
              raise "Properties #{unlisted_property_names} defined in instance group '#{job_name}' are not defined in the corresponding release"
            end
          end

          @link_infos[job_name]['provides'].each do |link_name, link_values|
            link_values['mapped_properties'].each do |property_key, _|
              if properties_object.has_key?(property_key)
                if job_template_scoped_properties != nil && job_template_scoped_properties.has_key?(property_key)
                  link_values['mapped_properties'][property_key] = job_template_scoped_properties[property_key]
                elsif properties_object[property_key]['default']
                  link_values['mapped_properties'][property_key] = properties_object[property_key]['default']
                end
              else
                raise "Property listed in property list for link #{link_name} is not defined in the properties list in release spec"
              end
            end
          end
        end
      end

>>>>>>> 34afd71c
      private

      # Returns model only if it's present, fails otherwise
      # @return [Models::Template]
      def present_model
        if @model.nil?
          raise DirectorError, "Job '#{@name}' model is unbound"
        end
        @model
      end
    end
  end
end<|MERGE_RESOLUTION|>--- conflicted
+++ resolved
@@ -174,9 +174,7 @@
         end
         @template_scoped_properties[deployment_job_name] = bound_template_scoped_properties
       end
-
-<<<<<<< HEAD
-=======
+      
       def assign_link_property_values(properties_json, job_name)
         # only 'provides' needs to worry about properties
         if !@link_infos[job_name] || !@link_infos[job_name]['provides']
@@ -212,7 +210,6 @@
         end
       end
 
->>>>>>> 34afd71c
       private
 
       # Returns model only if it's present, fails otherwise
