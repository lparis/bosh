require 'spec_helper'

module Bosh::Director
  describe Manifest do
    subject(:manifest_object) do
      described_class.new(hybrid_manifest_hash, raw_manifest_hash, hybrid_cloud_config_hash, raw_cloud_config_hash, hybrid_runtime_config_hash, raw_runtime_config_hash)
    end

    let(:hybrid_manifest_hash) { {} }
    let(:raw_manifest_hash) { {} }

    let(:hybrid_cloud_config_hash) { {} }
    let(:raw_cloud_config_hash) { {} }

    let(:hybrid_runtime_config_hash) { {} }
    let(:raw_runtime_config_hash) { {} }

    let(:variables_interpolator) { instance_double(Bosh::Director::ConfigServer::VariablesInterpolator)}

    let(:consolidated_runtime_config) { instance_double(Bosh::Director::RuntimeConfig::RuntimeConfigsConsolidator) }
    let(:cloud_config) { Models::Config.make(:cloud, raw_manifest: {'azs' => [], 'vm_types' => [], 'disk_types' => [], 'networks' => [], 'vm_extensions' => []}) }

    before do
      release_1 = Models::Release.make(name: 'simple')
      Models::ReleaseVersion.make(version: 6, release: release_1)
      Models::ReleaseVersion.make(version: 9, release: release_1)

      release_1 = Models::Release.make(name: 'hard')
      Models::ReleaseVersion.make(version: '1+dev.5', release: release_1)
      Models::ReleaseVersion.make(version: '1+dev.7', release: release_1)

      Models::Stemcell.make(name: 'simple', version: '3163')
      Models::Stemcell.make(name: 'simple', version: '3169')

      Models::Stemcell.make(name: 'hard', version: '3146')
      Models::Stemcell.make(name: 'hard', version: '3146.1')

      allow(Bosh::Director::ConfigServer::VariablesInterpolator).to receive(:new).and_return(variables_interpolator)
      allow(variables_interpolator).to receive(:interpolate_cloud_manifest) { |cloud_manifest| Bosh::Common::DeepCopy.copy(cloud_manifest) }
    end

    describe '.load_from_model' do
      let(:deployment_model) {instance_double(Bosh::Director::Models::Deployment)}
      let(:runtime_configs) { [ Models::Config.make(type: 'runtime'), Models::Config.make(type: 'runtime') ] }
      let(:manifest_hash) { {"name"=>"a_deployment", "name-1"=>"my-name-1"} }

      before do
        allow(deployment_model).to receive(:manifest).and_return(manifest_hash.to_json)
        allow(deployment_model).to receive(:cloud_configs).and_return([cloud_config])
        allow(deployment_model).to receive(:runtime_configs).and_return(runtime_configs)
        allow(variables_interpolator).to receive(:interpolate_deployment_manifest).and_return(manifest_hash)
        allow(Bosh::Director::RuntimeConfig::RuntimeConfigsConsolidator).to receive(:new).with(runtime_configs).and_return(consolidated_runtime_config)
        allow(consolidated_runtime_config).to receive(:raw_manifest).and_return({'raw_runtime' => '((foo))'})
        allow(consolidated_runtime_config).to receive(:interpolate_manifest_for_deployment).and_return({'my_runtime' => 'foo_value'})
      end

      it 'creates a manifest object from a manifest, a cloud config, and an aggregation of the runtime configs' do
        result =  Manifest.load_from_model(deployment_model)
        expect(result.hybrid_manifest_hash).to eq({"name"=>"a_deployment", "name-1"=>"my-name-1"})
        expect(result.raw_manifest_hash).to eq({"name"=>"a_deployment", "name-1"=>"my-name-1"})
        expect(result.hybrid_cloud_config_hash).to eq(cloud_config.raw_manifest)
        expect(result.hybrid_runtime_config_hash).to eq({'my_runtime' => 'foo_value'})
      end

      it 'ignores cloud config when ignore_cloud_config is true' do
        result = Manifest.load_from_model(deployment_model, {:ignore_cloud_config => true})
        expect(result.hybrid_manifest_hash).to eq({"name"=>"a_deployment", "name-1"=>"my-name-1"})
        expect(result.raw_manifest_hash).to eq({"name"=>"a_deployment", "name-1"=>"my-name-1"})
        expect(result.hybrid_cloud_config_hash).to eq(nil)
        expect(result.hybrid_runtime_config_hash).to eq({'my_runtime' => 'foo_value'})
      end

      context 'when empty manifests exist' do
        before do
          allow(deployment_model).to receive(:manifest).and_return(nil)
          allow(deployment_model).to receive(:cloud_configs).and_return([cloud_config])
          allow(deployment_model).to receive(:runtime_configs).and_return([])
          allow(Bosh::Director::RuntimeConfig::RuntimeConfigsConsolidator).to receive(:new).with([]).and_return(consolidated_runtime_config)
          allow(consolidated_runtime_config).to receive(:raw_manifest).with([]).and_return({})
          allow(consolidated_runtime_config).to receive(:interpolate_manifest_for_deployment).and_return({})
          allow(variables_interpolator).to receive(:interpolate_deployment_manifest).and_return({})
        end

        it 'creates a manifest object from a manifest, a cloud config, and a runtime config correctly' do
          result =  Manifest.load_from_model(deployment_model, {:ignore_cloud_config => false})
          expect(result.hybrid_manifest_hash).to eq({})
          expect(result.raw_manifest_hash).to eq({})
          expect(result.hybrid_cloud_config_hash).to eq(cloud_config.raw_manifest)
          expect(result.hybrid_runtime_config_hash).to eq({})
        end
      end

      context 'when resolving manifest' do
        before do
          allow(Api::CloudConfigManager).to receive(:interpolated_manifest).and_return({})
          allow(deployment_model).to receive(:manifest).and_return("{'name': 'surfing_deployment', 'smurf': '((smurf_placeholder))'}")
          allow(deployment_model).to receive(:cloud_configs).and_return([cloud_config])
        end

        it 'calls the manifest resolver with correct values' do
          expect(variables_interpolator).to receive(:interpolate_deployment_manifest).with({'name' => 'surfing_deployment', 'smurf' => '((smurf_placeholder))'}).and_return({'smurf' => 'blue'})
          manifest_object_result = Manifest.load_from_model(deployment_model)

          expect(manifest_object_result.hybrid_manifest_hash).to eq({'smurf' => 'blue'})
          expect(manifest_object_result.raw_manifest_hash).to eq({'name' => 'surfing_deployment', 'smurf' => '((smurf_placeholder))'})
          expect(manifest_object_result.hybrid_cloud_config_hash).to eq(cloud_config.raw_manifest)
          expect(manifest_object_result.hybrid_runtime_config_hash).to eq({'my_runtime' => 'foo_value'})
        end

        it 'respects resolve_interpolation flag when calling the manifest resolver' do
          manifest_object_result = Manifest.load_from_model(deployment_model, {:resolve_interpolation => false})
          expect(variables_interpolator).to_not receive(:interpolate_deployment_manifest)
          expect(consolidated_runtime_config).to_not receive(:interpolate_manifest_for_deployment)

          expect(manifest_object_result.hybrid_manifest_hash).to eq({"name"=>"surfing_deployment", "smurf"=>"((smurf_placeholder))"})
          expect(manifest_object_result.raw_manifest_hash).to eq({"name"=>"surfing_deployment", "smurf"=>"((smurf_placeholder))"})
          expect(manifest_object_result.hybrid_cloud_config_hash).to eq(cloud_config.raw_manifest)
          expect(manifest_object_result.hybrid_runtime_config_hash).to eq({'raw_runtime' => '((foo))'})
        end
      end
    end

<<<<<<< HEAD
    describe '.load_from_hash' do
      let(:cloud_config) { Models::CloudConfig.make(raw_manifest: {}) }
      let(:runtime_configs) { [ Models::RuntimeConfig.make(), Models::RuntimeConfig.make() ] }
=======
    describe '.load_from_text' do
      let(:runtime_configs) { [ Models::Config.make(type: 'runtime'), Models::Config.make(type: 'runtime') ] }
>>>>>>> 2e5e8b52

      let(:raw_runtime_config_hash) { {'raw_runtime' => '((foo))'} }
      let(:hybrid_runtime_config_hash) { {'my_runtime' => 'foo_value'} }

      let(:hybrid_cloud_config_hash) { cloud_config.raw_manifest }
      let(:raw_cloud_config_hash) { cloud_config.raw_manifest }

      before do
        allow(variables_interpolator).to receive(:interpolate_deployment_manifest).with({}).and_return({})
        allow(Bosh::Director::RuntimeConfig::RuntimeConfigsConsolidator).to receive(:new).with(runtime_configs).and_return(consolidated_runtime_config)
        allow(consolidated_runtime_config).to receive(:raw_manifest).and_return(raw_runtime_config_hash)
        allow(consolidated_runtime_config).to receive(:interpolate_manifest_for_deployment).and_return(hybrid_runtime_config_hash)
      end

      it 'creates a manifest object from a cloud config, a manifest text, and a runtime config' do
        expect(
<<<<<<< HEAD
          Manifest.load_from_hash(hybrid_manifest_hash, cloud_config, runtime_configs).to_yaml
=======
          Manifest.load_from_text(YAML.dump(hybrid_manifest_hash), [cloud_config], runtime_configs).to_yaml
>>>>>>> 2e5e8b52
        ).to eq(manifest_object.to_yaml)
      end

      it 'ignores cloud config when ignore_cloud_config is true' do
<<<<<<< HEAD
        result = Manifest.load_from_hash(hybrid_manifest_hash, cloud_config, runtime_configs, {:ignore_cloud_config => true})
=======
        result = Manifest.load_from_text(YAML.dump(hybrid_manifest_hash), [cloud_config], runtime_configs, {:ignore_cloud_config => true})
>>>>>>> 2e5e8b52
        expect(result.hybrid_manifest_hash).to eq({})
        expect(result.raw_manifest_hash).to eq({})
        expect(result.hybrid_cloud_config_hash).to eq(nil)
        expect(result.hybrid_runtime_config_hash).to eq(hybrid_runtime_config_hash)
      end

      context 'when resolving manifest' do
        let(:passed_in_manifest_hash) { {'smurf' => '((smurf_placeholder))'} }

        before do
          allow(Api::CloudConfigManager).to receive(:interpolated_manifest).and_return({})
        end

        it 'calls the manifest resolver with correct values' do
          expect(variables_interpolator).to receive(:interpolate_deployment_manifest).with({'smurf' => '((smurf_placeholder))'}).and_return({'smurf' => 'blue'})
<<<<<<< HEAD
          manifest_object_result = Manifest.load_from_hash(passed_in_manifest_hash, cloud_config, runtime_configs)
=======
          manifest_object_result = Manifest.load_from_text(YAML.dump(passed_in_manifest_hash), [cloud_config], runtime_configs)
>>>>>>> 2e5e8b52
          expect(manifest_object_result.hybrid_manifest_hash).to eq({'smurf' => 'blue'})
          expect(manifest_object_result.raw_manifest_hash).to eq({'smurf' => '((smurf_placeholder))'})
          expect(manifest_object_result.hybrid_cloud_config_hash).to eq(cloud_config.raw_manifest)
          expect(manifest_object_result.hybrid_runtime_config_hash).to eq(hybrid_runtime_config_hash)
        end

        it 'respects resolve_interpolation flag when calling the manifest resolver' do
          expect(variables_interpolator).to_not receive(:interpolate_deployment_manifest)

<<<<<<< HEAD
          manifest_object_result = Manifest.load_from_hash(passed_in_manifest_hash, cloud_config, runtime_configs, {:resolve_interpolation => false})
=======
          manifest_object_result = Manifest.load_from_text(YAML.dump(passed_in_manifest_hash), [cloud_config], runtime_configs, {:resolve_interpolation => false})
>>>>>>> 2e5e8b52
          expect(manifest_object_result.hybrid_manifest_hash).to eq({'smurf' => '((smurf_placeholder))'})
          expect(manifest_object_result.raw_manifest_hash).to eq({'smurf' => '((smurf_placeholder))'})
          expect(manifest_object_result.hybrid_cloud_config_hash).to eq(cloud_config.raw_manifest)
          expect(manifest_object_result.hybrid_runtime_config_hash).to eq(raw_runtime_config_hash)
        end
      end
    end

    describe '.generate_empty_manifest' do
      before do
        allow(Bosh::Director::RuntimeConfig::RuntimeConfigsConsolidator).to receive(:new).with([]).and_return(consolidated_runtime_config)
        allow(consolidated_runtime_config).to receive(:raw_manifest).and_return({})
      end

      it 'generates empty manifests' do
        result_manifest  = Manifest.generate_empty_manifest
        expect(result_manifest.hybrid_manifest_hash).to eq({})
        expect(result_manifest.raw_manifest_hash).to eq({})
        expect(result_manifest.hybrid_cloud_config_hash).to eq(nil)
        expect(result_manifest.hybrid_runtime_config_hash).to eq({})
      end
    end

    describe 'resolve_aliases' do
      context 'releases' do
        context 'when manifest has releases with version latest' do
          let(:provided_hash) do
            {
              'releases' => [
                {'name' => 'simple', 'version' => 'latest'},
                {'name' => 'hard', 'version' => 'latest'}
              ]
            }
          end

          let(:hybrid_manifest_hash) {provided_hash}
          let(:raw_manifest_hash) {provided_hash}

          it 'replaces latest with the latest version number' do
            manifest_object.resolve_aliases
            expect(manifest_object.to_hash['releases']).to eq([
              {'name' => 'simple', 'version' => '9'},
              {'name' => 'hard', 'version' => '1+dev.7'}
            ])
            expect(manifest_object.raw_manifest_hash['releases']).to eq([
              {'name' => 'simple', 'version' => '9'},
              {'name' => 'hard', 'version' => '1+dev.7'}
            ])
          end
        end

        context "when manifest has releases with version using '.latest' suffix" do
          let(:provided_hash) do
            {
              'releases' => [
                {'name' => 'simple', 'version' => '9.latest'},
                {'name' => 'hard', 'version' => '1.latest'}
              ]
            }
          end

          let(:hybrid_manifest_hash) {provided_hash}
          let(:raw_manifest_hash) {provided_hash}

          it 'should replace version with the relative latest' do
            manifest_object.resolve_aliases
            expect(manifest_object.to_hash['releases']).to eq([
              {'name' => 'simple', 'version' => '9'},
              {'name' => 'hard', 'version' => '1+dev.7'}
            ])
            expect(manifest_object.raw_manifest_hash['releases']).to eq([
              {'name' => 'simple', 'version' => '9'},
              {'name' => 'hard', 'version' => '1+dev.7'}
            ])
          end
        end

        context 'when manifest has no alias' do
          let(:provided_hash) do
            {
              'releases' => [
                {'name' => 'simple', 'version' => 9},
                {'name' => 'hard', 'version' => '42'}
              ]
            }
          end

          let(:hybrid_manifest_hash) {provided_hash}
          let(:raw_manifest_hash) {provided_hash}

          it 'leaves it as it is and converts to string' do
            manifest_object.resolve_aliases
            expect(manifest_object.to_hash['releases']).to eq([
             {'name' => 'simple', 'version' => '9'},
             {'name' => 'hard', 'version' => '42'}
            ])
            expect(manifest_object.raw_manifest_hash['releases']).to eq([
             {'name' => 'simple', 'version' => '9'},
             {'name' => 'hard', 'version' => '42'}
            ])
          end
        end
      end

      context 'stemcells' do
        context 'when manifest has stemcells with version latest' do
          let(:hybrid_manifest_hash) do
            {
              'stemcells' => [
                {'name' => 'simple', 'version' => 'latest'},
                {'name' => 'hard', 'version' => 'latest'}
              ]
            }
          end

          it 'replaces latest with the latest version number' do
            manifest_object.resolve_aliases
            expect(manifest_object.to_hash['stemcells']).to eq([
              {'name' => 'simple', 'version' => '3169'},
              {'name' => 'hard', 'version' => '3146.1'}
            ])
          end
        end

        context 'when manifest has stemcell with version prefix' do
          let(:hybrid_manifest_hash) do
            {
              'stemcells' => [
                {'name' => 'simple', 'version' => '3169.latest'},
                {'name' => 'hard', 'version' => '3146.latest'},
              ]
            }
          end

          it 'replaces prefixed-latest with the latest version number' do
            manifest_object.resolve_aliases
            expect(manifest_object.to_hash['stemcells']).to eq([
              {'name' => 'simple', 'version' => '3169'},
              {'name' => 'hard', 'version' => '3146.1'},
            ])
          end
        end

        context 'when manifest has stemcell with no alias' do
          let(:hybrid_manifest_hash) do
            {
              'stemcells' => [
                {'name' => 'simple', 'version' => 42},
                {'name' => 'hard', 'version' => 'latest'}
              ]
            }
          end

          it 'leaves it as it is and converts to string' do
            manifest_object.resolve_aliases
            expect(manifest_object.to_hash['stemcells']).to eq([
              {'name' => 'simple', 'version' => '42'},
              {'name' => 'hard', 'version' => '3146.1'}
            ])
          end
        end

        context 'when cloud config has stemcells with version latest' do
          let(:hybrid_cloud_config_hash) do
            {
              'resource_pools' => [
                {
                  'name' => 'rp1',
                  'stemcell' => { 'name' => 'simple', 'version' => 'latest'}
                }
              ]
            }
          end

          it 'replaces latest with the latest version number' do
            manifest_object.resolve_aliases
            expect(manifest_object.to_hash['resource_pools'].first['stemcell']).to eq(
              { 'name' => 'simple', 'version' => '3169'}
            )
          end
        end

        context 'when cloud config has stemcells with version prefix' do
          let(:hybrid_cloud_config_hash) do
            {
              'resource_pools' => [
                {
                  'name' => 'rp1',
                  'stemcell' => { 'name' => 'simple', 'version' => '3169.latest'}
                }
              ]
            }
          end

          it 'replaces the correct version match' do
            manifest_object.resolve_aliases
            expect(manifest_object.to_hash['resource_pools'].first['stemcell']).to eq(
              { 'name' => 'simple', 'version' => '3169'}
            )
          end
        end
      end
    end

    describe '#diff' do
      subject(:new_manifest_object) do
        described_class.new(
          new_hybrid_manifest_hash,
          new_raw_manifest_hash,
          new_hybrid_cloud_config_hash,
          new_raw_cloud_config_hash,
          new_hybrid_runtime_config_hash,
          new_raw_runtime_config_hash
        )
      end

      let(:new_raw_manifest_hash) do
        {
          'properties' => {
            'something' => 'worth-redacting',
          },
          'jobs' => [
            {
              'name' => 'useful',
              'properties' => {
                'inner' => 'secrets',
              },
            },
          ],
        }
      end

      let(:new_hybrid_manifest_hash) { hybrid_manifest_hash }
      let(:new_hybrid_cloud_config_hash) { hybrid_cloud_config_hash }
      let(:new_raw_cloud_config_hash) { raw_cloud_config_hash }
      let(:new_hybrid_runtime_config_hash) { hybrid_runtime_config_hash }
      let(:new_raw_runtime_config_hash) { raw_runtime_config_hash }
      let(:diff) do
        manifest_object.diff(new_manifest_object, redact).map(&:text).join("\n")
      end

      context 'when called' do
        let(:redact) { true }
        let(:mock_changeset) {instance_double(Bosh::Director::Changeset)}
        let(:diff_return) { double( order: '') }

        it 'calls changeset with correct parameters' do
          expect(Bosh::Director::Changeset).to receive(:new).and_return(mock_changeset)
          expect(mock_changeset).to receive(:diff).with(true).and_return(diff_return)
          expect(diff_return).to receive(:order)
          expect(manifest_object).to receive(:to_hash).with({:raw => true}).and_return({})
          expect(new_manifest_object).to receive(:to_hash).with({:raw => true}).and_return({})
          manifest_object.diff(new_manifest_object, redact)
        end
      end

      context 'when redact is true' do
        let(:redact) { true }

        it 'redacts properties' do
          expect(diff).to include('<redacted>')
        end
      end

      context 'when redact is false' do
        let(:redact) { false }

        it 'doesn\'t redact properties' do
          expect(diff).to_not include('<redacted>')
        end
      end
    end

    describe 'to_hash' do

      let(:raw_manifest_hash) do
        {
          'releases' => [
            {'name' => 'simple', 'version' => '2'}
          ],
          'properties' => {
            'test' => '((test_placeholder))'
          }
        }
      end

      let(:hybrid_manifest_hash) do
        {
          'releases' => [
            {'name' => 'simple', 'version' => '2'}
          ],
          'properties' => {
            'test' => 'helo'
          }
        }
      end

      let(:raw_runtime_config_hash) do
        {
          'releases' => [
            {'name' => 'runtime_release', 'version' => '2'}
          ],
          'addons' => [
            {
              'name' => 'test',
              'properties' => {
                'test2' => '((test2_placeholder))'
              }
            }
          ]
        }
      end

      let(:hybrid_runtime_config_hash) do
        {
          'releases' => [
            {'name' => 'runtime_release', 'version' => '2'}
          ],
          'addons' => [
            {
              'name' => 'test',
              'properties' => {
                'test2' => 'smurfy'
              }
            }
          ]
        }
      end

      it 'returns interpolated hash by default' do
        expect(manifest_object.to_hash).to eq({
          'releases' => [
            {'name' => 'simple', 'version' => '2'},
            {'name' => 'runtime_release', 'version' => '2'}
          ],
          'addons' => [
            {
              'name' => 'test',
              'properties' => {
                'test2' => 'smurfy',
              }
            }
          ],
          'properties' => {
            'test' => 'helo'
          }
        })
      end

      it 'returns raw hash output when raw=true flag is passed in' do
        expect(manifest_object.to_hash({:raw => true})).to eq({
          'releases' => [
            {'name' => 'simple', 'version' => '2'},
            {'name' => 'runtime_release', 'version' => '2'}
          ],
          'addons' => [
            {
              'name' => 'test',
              'properties' => {
                'test2' => '((test2_placeholder))',
              }
            }
          ],
          'properties' => {
            'test' => '((test_placeholder))'
          }
        })
      end
      
      context 'when runtime config contains same release/version or variables as deployment manifest' do
        let(:hybrid_manifest_hash) do
          {
              'releases' => [
                  {'name' => 'simple', 'version' => '2'},
                  {'name' => 'hard', 'version' => 'latest'}
              ],
              'variables' => [
                {'name' => 'variable', 'type' => 'password'},
                {'name' => 'another_variable', 'type' => 'smurfs'}
              ]
          }
        end

        let(:hybrid_runtime_config_hash) do
          {
              'releases' => [
                  {'name' => 'simple', 'version' => '2'}
              ],
              'variables' => [
                  {'name' => 'variable', 'type' => 'password'}
              ]
          }
        end

        it 'includes only one copy of the release in to_hash output' do
          expect(manifest_object.to_hash['releases']).to eq([
               {'name' => 'simple', 'version' => '2'},
               {'name' => 'hard', 'version' => 'latest'}
           ])
        end

        it 'includes only one copy of the variable in to_hash output' do
          variablesHash = manifest_object.to_hash['variables']
          expect(variablesHash.length).to eq(2)
          expect(variablesHash).to include({'name' => 'variable', 'type' => 'password'})
          expect(variablesHash).to include({'name' => 'another_variable', 'type' => 'smurfs'})
        end
      end
    end
  end
end<|MERGE_RESOLUTION|>--- conflicted
+++ resolved
@@ -120,14 +120,9 @@
       end
     end
 
-<<<<<<< HEAD
     describe '.load_from_hash' do
-      let(:cloud_config) { Models::CloudConfig.make(raw_manifest: {}) }
-      let(:runtime_configs) { [ Models::RuntimeConfig.make(), Models::RuntimeConfig.make() ] }
-=======
-    describe '.load_from_text' do
+      let(:cloud_config) { Models::Config.make(type: 'cloud', raw_manifest: {}) }
       let(:runtime_configs) { [ Models::Config.make(type: 'runtime'), Models::Config.make(type: 'runtime') ] }
->>>>>>> 2e5e8b52
 
       let(:raw_runtime_config_hash) { {'raw_runtime' => '((foo))'} }
       let(:hybrid_runtime_config_hash) { {'my_runtime' => 'foo_value'} }
@@ -144,20 +139,12 @@
 
       it 'creates a manifest object from a cloud config, a manifest text, and a runtime config' do
         expect(
-<<<<<<< HEAD
-          Manifest.load_from_hash(hybrid_manifest_hash, cloud_config, runtime_configs).to_yaml
-=======
-          Manifest.load_from_text(YAML.dump(hybrid_manifest_hash), [cloud_config], runtime_configs).to_yaml
->>>>>>> 2e5e8b52
+          Manifest.load_from_hash(hybrid_manifest_hash, [cloud_config], runtime_configs).to_yaml
         ).to eq(manifest_object.to_yaml)
       end
 
       it 'ignores cloud config when ignore_cloud_config is true' do
-<<<<<<< HEAD
-        result = Manifest.load_from_hash(hybrid_manifest_hash, cloud_config, runtime_configs, {:ignore_cloud_config => true})
-=======
-        result = Manifest.load_from_text(YAML.dump(hybrid_manifest_hash), [cloud_config], runtime_configs, {:ignore_cloud_config => true})
->>>>>>> 2e5e8b52
+        result = Manifest.load_from_hash(hybrid_manifest_hash, [cloud_config], runtime_configs, {:ignore_cloud_config => true})
         expect(result.hybrid_manifest_hash).to eq({})
         expect(result.raw_manifest_hash).to eq({})
         expect(result.hybrid_cloud_config_hash).to eq(nil)
@@ -173,11 +160,7 @@
 
         it 'calls the manifest resolver with correct values' do
           expect(variables_interpolator).to receive(:interpolate_deployment_manifest).with({'smurf' => '((smurf_placeholder))'}).and_return({'smurf' => 'blue'})
-<<<<<<< HEAD
-          manifest_object_result = Manifest.load_from_hash(passed_in_manifest_hash, cloud_config, runtime_configs)
-=======
-          manifest_object_result = Manifest.load_from_text(YAML.dump(passed_in_manifest_hash), [cloud_config], runtime_configs)
->>>>>>> 2e5e8b52
+          manifest_object_result = Manifest.load_from_hash(passed_in_manifest_hash, [cloud_config], runtime_configs)
           expect(manifest_object_result.hybrid_manifest_hash).to eq({'smurf' => 'blue'})
           expect(manifest_object_result.raw_manifest_hash).to eq({'smurf' => '((smurf_placeholder))'})
           expect(manifest_object_result.hybrid_cloud_config_hash).to eq(cloud_config.raw_manifest)
@@ -187,11 +170,7 @@
         it 'respects resolve_interpolation flag when calling the manifest resolver' do
           expect(variables_interpolator).to_not receive(:interpolate_deployment_manifest)
 
-<<<<<<< HEAD
-          manifest_object_result = Manifest.load_from_hash(passed_in_manifest_hash, cloud_config, runtime_configs, {:resolve_interpolation => false})
-=======
-          manifest_object_result = Manifest.load_from_text(YAML.dump(passed_in_manifest_hash), [cloud_config], runtime_configs, {:resolve_interpolation => false})
->>>>>>> 2e5e8b52
+          manifest_object_result = Manifest.load_from_hash(passed_in_manifest_hash, [cloud_config], runtime_configs, {:resolve_interpolation => false})
           expect(manifest_object_result.hybrid_manifest_hash).to eq({'smurf' => '((smurf_placeholder))'})
           expect(manifest_object_result.raw_manifest_hash).to eq({'smurf' => '((smurf_placeholder))'})
           expect(manifest_object_result.hybrid_cloud_config_hash).to eq(cloud_config.raw_manifest)
