--- conflicted
+++ resolved
@@ -14,13 +14,8 @@
 
     let(:disk_owners) { {} }
     let(:problem_register) { instance_double('Bosh::Director::ProblemScanner::ProblemRegister') }
-<<<<<<< HEAD
     let(:cloud) { instance_double(Bosh::Clouds::ExternalCpi) }
-    let(:cloud_factory) { instance_double(Bosh::Director::CloudFactory) }
-=======
-    let(:cloud) { Config.cloud }
     let(:cloud_factory) { instance_double(Bosh::Director::AZCloudFactory) }
->>>>>>> d06f3c1e
     let(:deployment) { Models::Deployment.make(name: 'fake-deployment') }
     let(:event_logger) { double(:event_logger, begin_stage: nil) }
     let(:thread_pool) { double(ThreadPool) }
