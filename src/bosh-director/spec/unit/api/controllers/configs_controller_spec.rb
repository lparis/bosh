--- conflicted
+++ resolved
@@ -25,18 +25,18 @@
 
           Models::Config.make(
             content: 'some-yaml',
-            created_at: Time.now - 3.days
+            created_at: Time.now - 3.days,
           )
 
           Models::Config.make(
             content: 'some-other-yaml',
-            created_at: Time.now - 2.days
+            created_at: Time.now - 2.days,
           )
 
           Models::Config.make(
             name: 'my-config',
             content: newest_config,
-            created_at: Time.now - 1.days
+            created_at: Time.now - 1.days,
           )
 
           get '/?&latest=true'
@@ -49,20 +49,20 @@
         context 'when name is given' do
           it 'returns the latest config with that name' do
             Models::Config.make(
-                content: 'some-yaml',
-                created_at: Time.now - 3.days
+              content: 'some-yaml',
+              created_at: Time.now - 3.days,
             )
 
             Models::Config.make(
               content: 'some-other-yaml',
-              created_at: Time.now - 2.days
+              created_at: Time.now - 2.days,
             )
 
             newest_config = 'new_config'
             Models::Config.make(
-            name: 'my-config',
-            content: newest_config,
-            created_at: Time.now - 1.days
+              name: 'my-config',
+              content: newest_config,
+              created_at: Time.now - 1.days,
             )
 
             get '/?type=my-type&name=my-config&latest=true'
@@ -74,19 +74,19 @@
 
         it 'returns the latest config' do
           Models::Config.make(
-              content: 'some-yaml',
-              created_at: Time.now - 3.days
+            content: 'some-yaml',
+            created_at: Time.now - 3.days,
           )
 
           Models::Config.make(
-              content: 'some-other-yaml',
-              created_at: Time.now - 2.days
+            content: 'some-other-yaml',
+            created_at: Time.now - 2.days,
           )
 
           newest_config = 'new_config'
           Models::Config.make(
-              content: newest_config,
-              created_at: Time.now - 1.days
+            content: newest_config,
+            created_at: Time.now - 1.days,
           )
 
           get '/?type=my-type&latest=true'
@@ -97,7 +97,6 @@
 
         context 'when no records match the filters' do
           it 'returns empty' do
-
             get '/?type=my-type&name=notExisting&latest=true'
 
             expect(last_response.status).to eq(200)
@@ -112,13 +111,13 @@
           it 'does not filter by type' do
             Models::Config.make(
               content: 'some-other-yaml',
-              created_at: Time.now - 2.days
+              created_at: Time.now - 2.days,
             )
 
             newest_config = 'new_config'
             Models::Config.make(
               content: newest_config,
-              created_at: Time.now - 1.days
+              created_at: Time.now - 1.days,
             )
 
             get '/?latest=true'
@@ -133,7 +132,7 @@
             get '/?type=my-type&name=some-name'
 
             expect(last_response.status).to eq(400)
-            expect(JSON.parse(last_response.body)['code']).to eq(440010)
+            expect(JSON.parse(last_response.body)['code']).to eq(440_010)
             expect(JSON.parse(last_response.body)['description']).to eq("'latest' is required")
           end
         end
@@ -143,7 +142,7 @@
             get '/?type=my-type&name=some-name&latest=foo'
 
             expect(last_response.status).to eq(400)
-            expect(JSON.parse(last_response.body)['code']).to eq(40005)
+            expect(JSON.parse(last_response.body)['code']).to eq(40_005)
             expect(JSON.parse(last_response.body)['description']).to eq("'latest' must be 'true' or 'false'")
           end
         end
@@ -160,17 +159,14 @@
             result = JSON.parse(last_response.body)
             expect(result.class).to be(Array)
             expect(result.size).to eq(2)
-            expect(result).to include({
-                'content' => config1.content,
-                'id' => "#{config1.id}",
-                'type' => config1.type,
-                'name' => config1.name,
-<<<<<<< HEAD
-                'created_at' => config1.created_at.to_s
-=======
-                'teams' => []
->>>>>>> 3af206b2
-            })
+            expect(result).to include(
+              'content' => config1.content,
+              'id' => config1.id.to_s,
+              'type' => config1.type,
+              'name' => config1.name,
+              'created_at' => config1.created_at.to_s,
+              'teams' => [],
+            )
           end
         end
       end
@@ -178,110 +174,92 @@
 
     describe 'POST', '/' do
       let(:config_data) { 'a: 1' }
-      let(:request_body) {
-        JSON.generate({ 'name' => 'my-name', 'type' => 'my-type', 'content' => config_data })
-       }
+      let(:request_body) do
+        JSON.generate('name' => 'my-name', 'type' => 'my-type', 'content' => config_data)
+      end
 
       describe 'when user has admin access' do
         before { authorize('admin', 'admin') }
 
         it 'creates a new config' do
-          expect {
-            post '/', request_body, {'CONTENT_TYPE' => 'application/json'}
-          }.to change(Bosh::Director::Models::Config, :count).from(0).to(1)
+          expect do
+            post '/', request_body, 'CONTENT_TYPE' => 'application/json'
+          end.to change(Bosh::Director::Models::Config, :count).from(0).to(1)
 
           expect(last_response.status).to eq(201)
 
           config = Bosh::Director::Models::Config.first
           expect(JSON.parse(last_response.body)).to eq(
-            {
-<<<<<<< HEAD
-              'id' => "#{config.id}",
-              'type' => 'my-type',
-              'name' => 'my-name',
-              'content' => 'a: 1',
-              'created_at' => config.created_at.to_s,
-=======
-                'id' => "#{Bosh::Director::Models::Config.first.id}",
-                'type' => 'my-type',
-                'name' => 'my-name',
-                'content' => 'a: 1',
-                'teams' => []
->>>>>>> 3af206b2
-            }
+            'id' => Bosh::Director::Models::Config.first.id.to_s,
+            'type' => 'my-type',
+            'name' => 'my-name',
+            'content' => 'a: 1',
+            'created_at' => config.created_at.to_s,
+            'teams' => [],
           )
         end
 
         it 'creates a new config when one exists with different content' do
           Models::Config.make(
-              name: 'my-name',
-              type: 'my-type',
-              content: 'a: 123'
-          )
-
-          expect {
+            name: 'my-name',
+            type: 'my-type',
+            content: 'a: 123',
+          )
+
+          expect do
             post '/', JSON.generate(
-                {
-                    'name' => 'my-name',
-                    'type' => 'my-type',
-                    'content' => 'b: 12345'
-                }
-            ), {'CONTENT_TYPE' => 'application/json'}
-          }.to change(Models::Config, :count)
+              'name' => 'my-name',
+              'type' => 'my-type',
+              'content' => 'b: 12345',
+            ), 'CONTENT_TYPE' => 'application/json'
+          end.to change(Models::Config, :count)
 
           expect(last_response.status).to eq(201)
-<<<<<<< HEAD
-=======
 
           expect(JSON.parse(last_response.body)).to eq(
-            {
-              'id' => "#{Bosh::Director::Models::Config.first.id}",
-              'type' => 'my-type',
-              'name' => 'my-name',
-              'content' => 'a: 123',
-              'teams' => []
-            }
-          )
->>>>>>> 3af206b2
+            'id' => Bosh::Director::Models::Config.first.id.to_s,
+            'type' => 'my-type',
+            'name' => 'my-name',
+            'content' => 'a: 123',
+            'teams' => [],
+          )
         end
 
         it 'ignores config when config already exists' do
           Models::Config.make(
-              name: 'my-name',
-              type: 'my-type',
-              content: 'a: 123'
-          )
-
-          expect {
+            name: 'my-name',
+            type: 'my-type',
+            content: 'a: 123',
+          )
+
+          expect do
             post '/', JSON.generate(
-                {
-                    'name' => 'my-name',
-                    'type' => 'my-type',
-                    'content' => 'a: 123'
-                }
-            ), {'CONTENT_TYPE' => 'application/json'}
-          }.to_not change(Models::Config, :count)
+              'name' => 'my-name',
+              'type' => 'my-type',
+              'content' => 'a: 123',
+            ), 'CONTENT_TYPE' => 'application/json'
+          end.to_not change(Models::Config, :count)
 
           expect(last_response.status).to eq(201)
         end
 
         it 'gives a nice error when request body is invalid json' do
-          post '/', "}}}i'm not really encoded, hah!", {'CONTENT_TYPE' => 'application/json'}
+          post '/', "}}}i'm not really encoded, hah!", 'CONTENT_TYPE' => 'application/json'
 
           expect(last_response.status).to eq(400)
-          expect(JSON.parse(last_response.body)['code']).to eq(710001)
+          expect(JSON.parse(last_response.body)['code']).to eq(710_001)
           expect(JSON.parse(last_response.body)['description']).to include('Invalid JSON request body: ')
         end
 
         context 'when content is not valid json' do
           it 'creates a new event and gives a nice error' do
-            new_config = JSON.generate({
+            new_config = JSON.generate(
               'type' => 'myType',
               'name' => 'myName',
-              'content' => "}}}i'm not really json, hah!"
-            })
-
-            post '/', new_config, {'CONTENT_TYPE' => 'application/json'}
+              'content' => "}}}i'm not really json, hah!",
+            )
+
+            post '/', new_config, 'CONTENT_TYPE' => 'application/json'
 
             event = Bosh::Director::Models::Event.first
             expect(event.object_type).to eq('config/myType')
@@ -290,15 +268,15 @@
             expect(event.user).to eq('admin')
 
             expect(last_response.status).to eq(400)
-            expect(JSON.parse(last_response.body)['code']).to eq(440011)
+            expect(JSON.parse(last_response.body)['code']).to eq(440_011)
             expect(JSON.parse(last_response.body)['description']).to include('Config must be valid YAML: ')
           end
         end
 
         it 'creates a new event' do
-          expect {
-            post '/', request_body, {'CONTENT_TYPE' => 'application/json'}
-          }.to change(Bosh::Director::Models::Event, :count).from(0).to(1)
+          expect do
+            post '/', request_body, 'CONTENT_TYPE' => 'application/json'
+          end.to change(Bosh::Director::Models::Event, :count).from(0).to(1)
           event = Bosh::Director::Models::Event.first
           expect(event.object_type).to eq('config/my-type')
           expect(event.object_name).to eq('my-name')
@@ -310,21 +288,21 @@
           let(:request_body) { '{"name":"n","type":"t","content":"I am a string"}' }
 
           it 'return 400' do
-            post '/', request_body, {'CONTENT_TYPE' => 'application/json'}
+            post '/', request_body, 'CONTENT_TYPE' => 'application/json'
 
             expect(last_response.status).to eq(400)
-            expect(JSON.parse(last_response.body)['code']).to eq(440011)
+            expect(JSON.parse(last_response.body)['code']).to eq(440_011)
             expect(JSON.parse(last_response.body)['description']).to eq('YAML hash expected')
           end
         end
 
         context 'when `type` argument is missing' do
-          let(:request_body) {
-            JSON.generate({'name' => 'my-name', 'content' => '{}' })
-          }
+          let(:request_body) do
+            JSON.generate('name' => 'my-name', 'content' => '{}')
+          end
 
           it 'creates a new event and return 400' do
-            post '/', request_body, {'CONTENT_TYPE' => 'application/json'}
+            post '/', request_body, 'CONTENT_TYPE' => 'application/json'
 
             event = Bosh::Director::Models::Event.first
             expect(event.object_type).to eq('config/')
@@ -334,18 +312,18 @@
             expect(event.error).to eq("'type' is required")
 
             expect(last_response.status).to eq(400)
-            expect(JSON.parse(last_response.body)['code']).to eq(440010)
+            expect(JSON.parse(last_response.body)['code']).to eq(440_010)
             expect(JSON.parse(last_response.body)['description']).to eq("'type' is required")
           end
         end
 
         context 'when `name` argument is missing' do
-          let(:request_body) {
-            JSON.generate({'type' => 'my-type', 'content' => '{}' })
-          }
+          let(:request_body) do
+            JSON.generate('type' => 'my-type', 'content' => '{}')
+          end
 
           it 'creates a new event and return 400' do
-            post '/', request_body, {'CONTENT_TYPE' => 'application/json'}
+            post '/', request_body, 'CONTENT_TYPE' => 'application/json'
 
             event = Bosh::Director::Models::Event.first
             expect(event.object_type).to eq('config/my-type')
@@ -354,7 +332,7 @@
             expect(event.user).to eq('admin')
 
             expect(last_response.status).to eq(400)
-            expect(JSON.parse(last_response.body)['code']).to eq(440010)
+            expect(JSON.parse(last_response.body)['code']).to eq(440_010)
             expect(JSON.parse(last_response.body)['description']).to eq("'name' is required")
           end
         end
@@ -370,7 +348,7 @@
             before do
               Models::Config.make(
                 type: 'my-type',
-                name: 'my-name'
+                name: 'my-name',
               )
             end
 
@@ -411,110 +389,116 @@
     end
 
     describe 'diff' do
-
-      let(:config_hash_with_one_az) {
+      let(:config_hash_with_one_az) do
         {
           'azs' => [
             {
               'name' => 'az1',
-              'properties' => {}
-            }
-          ]
+              'properties' => {},
+            },
+          ],
         }
-      }
-
-      let(:config_hash_with_two_azs) {
+      end
+
+      let(:config_hash_with_two_azs) do
         {
           'azs' => [
             {
               'name' => 'az1',
-              'properties' => {}
+              'properties' => {},
             },
             {
               'name' => 'az2',
               'properties' => {
-                'some-key' => 'some-value'
-              }
-            }
-          ]
+                'some-key' => 'some-value',
+              },
+            },
+          ],
         }
-      }
+      end
 
       let(:new_config) do
-        JSON.generate({
+        JSON.generate(
           'type' => 'myType',
           'name' => 'myName',
-          'content' => new_content
-        })
+          'content' => new_content,
+        )
       end
 
       let(:new_content) { "---\n" }
 
       context 'authenticated access' do
-
         before { authorize 'admin', 'admin' }
 
         context 'when none of the accepted request body formats is used' do
           let(:body) do
-            JSON.dump({'I am not a valid' => 'request'})
+            JSON.dump('I am not a valid' => 'request')
           end
 
           let(:allowed_format_1) do
-            JSON.dump({
-                          'from' => {'id' => '<id>'},
-                          'to' => {'id' => '<id>'}
-                      })
+            JSON.dump(
+              'from' => { 'id' => '<id>' },
+              'to' => { 'id' => '<id>' },
+            )
           end
 
           let(:allowed_format_2) do
-            JSON.dump({
-                          'type' => '<type>',
-                          'name' => '<name>',
-                          'content' => '<content>'
-                      })
+            JSON.dump(
+              'type' => '<type>',
+              'name' => '<name>',
+              'content' => '<content>',
+            )
           end
 
           it 'returns 400 with error details' do
-            post '/diff', body, { 'CONTENT_TYPE' => 'application/json' }
+            post '/diff', body, 'CONTENT_TYPE' => 'application/json'
 
             expect(last_response.status).to eq(400)
-            expect(JSON.parse(last_response.body)['code']).to eq(440010)
+            expect(JSON.parse(last_response.body)['code']).to eq(440_010)
             expect(JSON.parse(last_response.body)['description']).to eq("Only two request formats are allowed:\n1. #{allowed_format_1}\n2. #{allowed_format_2}")
           end
 
           context 'when any of the given `id` values is not a string containing an integer' do
             it 'returns 400 with error details' do
-              post '/diff', JSON.generate({'from' => {'id' => 'foo'}, 'to' => {'id' => '1'} }), { 'CONTENT_TYPE' => 'application/json' }
+              post(
+                '/diff',
+                JSON.generate('from' => { 'id' => 'foo' }, 'to' => { 'id' => '1' }),
+                'CONTENT_TYPE' => 'application/json',
+              )
 
               expect(last_response.status).to eq(400)
-              expect(JSON.parse(last_response.body)['code']).to eq(440010)
+              expect(JSON.parse(last_response.body)['code']).to eq(440_010)
               expect(JSON.parse(last_response.body)['description']).to eq("Only two request formats are allowed:\n1. #{allowed_format_1}\n2. #{allowed_format_2}")
 
-              post '/diff', JSON.generate({'from' => {'id' => '1'}, 'to' => {'id' => 'foo'} }), { 'CONTENT_TYPE' => 'application/json' }
+              post(
+                '/diff',
+                JSON.generate('from' => { 'id' => '1' }, 'to' => { 'id' => 'foo' }),
+                'CONTENT_TYPE' => 'application/json',
+              )
 
               expect(last_response.status).to eq(400)
-              expect(JSON.parse(last_response.body)['code']).to eq(440010)
+              expect(JSON.parse(last_response.body)['code']).to eq(440_010)
               expect(JSON.parse(last_response.body)['description']).to eq("Only two request formats are allowed:\n1. #{allowed_format_1}\n2. #{allowed_format_2}")
             end
           end
 
           context 'when any of the given `id` values is from type integer' do
             it 'returns 400 with error details' do
-              post '/diff', JSON.generate({'from' => {'id' => 1}, 'to' => {'id' => '1'} }), { 'CONTENT_TYPE' => 'application/json' }
+              post '/diff', JSON.generate('from' => { 'id' => 1 }, 'to' => { 'id' => '1' }), 'CONTENT_TYPE' => 'application/json'
 
               expect(last_response.status).to eq(400)
-              expect(JSON.parse(last_response.body)['code']).to eq(440010)
+              expect(JSON.parse(last_response.body)['code']).to eq(440_010)
               expect(JSON.parse(last_response.body)['description']).to eq("Only two request formats are allowed:\n1. #{allowed_format_1}\n2. #{allowed_format_2}")
             end
           end
         end
 
         context 'when diffing yields an error' do
-          let(:new_content) {'a: 1'}
+          let(:new_content) { 'a: 1' }
           it 'returns 400 with an empty diff and an error message' do
             allow_any_instance_of(Bosh::Director::Changeset).to receive(:diff).and_raise('Oooooh crap')
 
-            post '/diff', new_config, { 'CONTENT_TYPE' => 'application/json' }
+            post '/diff', new_config, 'CONTENT_TYPE' => 'application/json'
 
             expect(last_response.status).to eq(400)
             expect(JSON.parse(last_response.body)['diff']).to eq([])
@@ -524,53 +508,50 @@
 
         context 'when one concrete config is given' do
           context 'when there is a previous config with given name and type' do
-
             before do
               Models::Config.create(
                 type: 'myType',
                 name: 'myName',
-                raw_manifest: config_hash_with_two_azs
+                raw_manifest: config_hash_with_two_azs,
               )
             end
 
             context 'when uploading an empty config' do
               let(:new_content) { "---\n" }
-
-              it 'returns the diff' do
-
-                post(
-                  '/diff',
-                  new_config,
-                  { 'CONTENT_TYPE' => 'application/json' }
-                )
-
-                expect(JSON.parse(last_response.body)['diff']).to eq([])
-                expect(JSON.parse(last_response.body)['error']).to include('YAML hash expected')
-              end
-            end
-
-            context 'when there is no diff' do
-              let(:new_content) { YAML.dump(config_hash_with_two_azs) }
-
-              it 'returns empty diff' do
-
-                post(
-                  '/diff',
-                  new_config,
-                  {'CONTENT_TYPE' => 'application/json'}
-                )
-                expect(last_response.body).to eq('{"diff":[]}')
-              end
-            end
-
-            context 'when there is a diff' do
-              let(:new_content) { YAML.dump(config_hash_with_one_az) }
 
               it 'returns the diff' do
                 post(
                   '/diff',
                   new_config,
-                  {'CONTENT_TYPE' => 'application/json'}
+                  'CONTENT_TYPE' => 'application/json',
+                )
+
+                expect(JSON.parse(last_response.body)['diff']).to eq([])
+                expect(JSON.parse(last_response.body)['error']).to include('YAML hash expected')
+              end
+            end
+
+            context 'when there is no diff' do
+              let(:new_content) { YAML.dump(config_hash_with_two_azs) }
+
+              it 'returns empty diff' do
+                post(
+                  '/diff',
+                  new_config,
+                  'CONTENT_TYPE' => 'application/json',
+                )
+                expect(last_response.body).to eq('{"diff":[]}')
+              end
+            end
+
+            context 'when there is a diff' do
+              let(:new_content) { YAML.dump(config_hash_with_one_az) }
+
+              it 'returns the diff' do
+                post(
+                  '/diff',
+                  new_config,
+                  'CONTENT_TYPE' => 'application/json',
                 )
                 expect(last_response.status).to eq(200)
                 expect(last_response.body).to eq('{"diff":[["azs:",null],["- name: az2","removed"],["  properties:","removed"],["    some-key: \"<redacted>\"","removed"]]}')
@@ -580,8 +561,7 @@
             context 'when invalid content YAML is given' do
               let(:new_content) { "}}}i'm not really encoded, hah!" }
               it 'gives a nice error when request body is not a valid yml' do
-
-                post('/diff', new_config, {'CONTENT_TYPE' => 'application/json'})
+                post('/diff', new_config, 'CONTENT_TYPE' => 'application/json')
 
                 expect(last_response.status).to eq(400)
                 expect(JSON.parse(last_response.body)['diff']).to eq([])
@@ -591,10 +571,10 @@
 
             context 'when the body is not valid YAML' do
               it 'gives a nice error when request body is invalid json' do
-                post('/diff', "}}}i'm not really encoded, hah!", { 'CONTENT_TYPE' => 'application/json' })
+                post('/diff', "}}}i'm not really encoded, hah!", 'CONTENT_TYPE' => 'application/json')
 
                 expect(last_response.status).to eq(400)
-                expect(JSON.parse(last_response.body)['code']).to eq(710001)
+                expect(JSON.parse(last_response.body)['code']).to eq(710_001)
                 expect(JSON.parse(last_response.body)['description']).to include('Invalid JSON request body: ')
               end
             end
@@ -602,7 +582,7 @@
             context 'when config content is empty' do
               let(:new_content) { '' }
               it 'gives a nice error ' do
-                post '/diff', new_config, {'CONTENT_TYPE' => 'application/json'}
+                post '/diff', new_config, 'CONTENT_TYPE' => 'application/json'
 
                 expect(last_response.status).to eq(400)
                 expect(JSON.parse(last_response.body)['diff']).to eq([])
@@ -613,7 +593,7 @@
             context 'when config content is not a hash' do
               let(:new_content) { 'I am not a hash' }
               it 'errors' do
-                post '/diff', new_config, {'CONTENT_TYPE' => 'application/json'}
+                post '/diff', new_config, 'CONTENT_TYPE' => 'application/json'
 
                 expect(last_response.status).to eq(400)
                 expect(JSON.parse(last_response.body)['error']).to eq('YAML hash expected')
@@ -625,9 +605,9 @@
             let(:new_content) { YAML.dump(config_hash_with_one_az) }
             it 'returns the diff' do
               post(
-                  '/diff',
-                  new_config,
-                  {'CONTENT_TYPE' => 'application/json'}
+                '/diff',
+                new_config,
+                'CONTENT_TYPE' => 'application/json',
               )
               expect(last_response.status).to eq(200)
               expect(last_response.body).to eq('{"diff":[["azs:","added"],["- name: az1","added"],["  properties: {}","added"]]}')
@@ -637,18 +617,18 @@
           context 'when previous config is nil' do
             before do
               Models::Config.create(
-                  type: 'myType',
-                  name: 'myName',
-                  raw_manifest: nil
+                type: 'myType',
+                name: 'myName',
+                raw_manifest: nil,
               )
             end
             let(:new_content) { YAML.dump(config_hash_with_one_az) }
 
             it 'returns the diff' do
               post(
-                  '/diff',
-                  new_config,
-                  {'CONTENT_TYPE' => 'application/json'}
+                '/diff',
+                new_config,
+                'CONTENT_TYPE' => 'application/json',
               )
               expect(last_response.status).to eq(200)
               expect(last_response.body).to eq('{"diff":[["azs:","added"],["- name: az1","added"],["  properties: {}","added"]]}')
@@ -659,22 +639,22 @@
         context 'when diffing two versions by id' do
           before do
             @first = Models::Config.create(
-                type: 'myType',
-                name: 'myName',
-                raw_manifest: { 'a' => 5 }
+              type: 'myType',
+              name: 'myName',
+              raw_manifest: { 'a' => 5 },
             )
             @second = Models::Config.create(
-                type: 'myType',
-                name: 'myName',
-                raw_manifest: { 'b' => 5 }
+              type: 'myType',
+              name: 'myName',
+              raw_manifest: { 'b' => 5 },
             )
           end
 
           it 'returns the diff' do
             post(
-                '/diff',
-                JSON.dump({ from: { id: "#{@first.id}" }, to: { id: "#{@second.id}" } }),
-                {'CONTENT_TYPE' => 'application/json'}
+              '/diff',
+              JSON.dump(from: { id: @first.id.to_s }, to: { id: @second.id.to_s }),
+              'CONTENT_TYPE' => 'application/json',
             )
             expect(last_response.status).to eq(200)
             expect(last_response.body).to eq('{"diff":[["a: 5","removed"],["",null],["b: 5","added"]]}')
@@ -683,13 +663,13 @@
           context 'when config with given "id" does not exist' do
             it 'returns 404 with error details' do
               post(
-                  '/diff',
-                  JSON.dump({from: { id: '5'}, to: {id: "#{@second.id}" } }),
-                  { 'CONTENT_TYPE' => 'application/json' }
+                '/diff',
+                JSON.dump(from: { id: '5' }, to: { id: @second.id.to_s }),
+                'CONTENT_TYPE' => 'application/json',
               )
 
               expect(last_response.status).to eq(404)
-              expect(JSON.parse(last_response.body)['code']).to eq(440012)
+              expect(JSON.parse(last_response.body)['code']).to eq(440_012)
               expect(JSON.parse(last_response.body)['description']).to eq("Config with ID '5' not found.")
             end
           end
@@ -700,79 +680,33 @@
         before { authorize 'invalid-user', 'invalid-password' }
 
         it 'returns 401' do
-          post '/diff', {}.to_json, {'CONTENT_TYPE' => 'application/json'}
+          post '/diff', {}.to_json, 'CONTENT_TYPE' => 'application/json'
           expect(last_response.status).to eq(401)
         end
       end
     end
 
-<<<<<<< HEAD
-    describe 'id' do
-      let!(:config_example) { Bosh::Director::Models::Config.make(id: 123, type: 'my-type', name: 'default', content: '1') }
-
-      context 'with authenticated admin user' do
-        before(:each) do
-          authorize('admin', 'admin')
-        end
-
-        it 'it returns the specified config' do
-          get('/123')
-
-          expect(last_response.status).to eq(200)
-          expect(JSON.parse(last_response.body)).to eq({'id' => '123', 'type' => 'my-type', 'name' => 'default', 'content' => '1', 'created_at' => config_example.created_at.to_s})
-        end
-
-        context 'when no config is found' do
-          it 'returns a 404' do
-            get('/999')
-
-            expect(last_response.status).to eq(404)
-          end
-        end
-
-        context 'when `id` is not a string containing an integer' do
-          it 'returns a 404' do
-            get('/invalid-id')
-
-            expect(last_response.status).to eq(404)
-          end
-        end
-      end
-
-      context 'without an authenticated user' do
-        it 'denies access' do
-          response = get('/my-fake-id')
-          expect(response.status).to eq(401)
-        end
-      end
-
-      context 'when user is reader' do
-        before { basic_authorize('reader', 'reader') }
-
-        it 'permits access' do
-          expect(get('/123').status).to eq(200)
-=======
     describe 'authorization' do
-      let(:request_body) {
-        JSON.generate({'type' => 'my-type', 'content' => '{}'})
-      }
-
-      let(:dev_team) { Models::Team.create(:name => 'dev') }
-      let(:other_team) { Models::Team.create(:name => 'other') }
+      let(:request_body) do
+        JSON.generate('type' => 'my-type', 'content' => '{}')
+      end
+
+      let(:dev_team) { Models::Team.create(name: 'dev') }
+      let(:other_team) { Models::Team.create(name: 'other') }
 
       before do
         Models::Config.make(
           content: 'some-yaml',
           name: 'dev_config',
           created_at: Time.now - 3.days,
-          team_id: dev_team.id
+          team_id: dev_team.id,
         )
 
         Models::Config.make(
           content: 'some-other-yaml',
           name: 'other_config',
           created_at: Time.now - 2.days,
-          team_id: other_team.id
+          team_id: other_team.id,
         )
       end
 
@@ -782,7 +716,7 @@
         end
 
         it 'denies write access' do
-          expect(post('/', request_body, {'CONTENT_TYPE' => 'application/json'}).status).to eq(401)
+          expect(post('/', request_body, 'CONTENT_TYPE' => 'application/json').status).to eq(401)
         end
 
         it 'does not permit delete the config' do
@@ -791,7 +725,7 @@
       end
 
       context 'when user has a team admin membership' do
-        before {basic_authorize 'dev-team-member', 'dev-team-member'}
+        before { basic_authorize 'dev-team-member', 'dev-team-member' }
 
         it 'permits read access to the teams config' do
           get '/?type=my-type&latest=false'
@@ -801,15 +735,23 @@
         end
 
         it 'permits write access' do
-          expect {
-            post '/', JSON.generate({'name' => 'my-name', 'type' => 'my-type', 'content' => 'a: 123'}), {'CONTENT_TYPE' => 'application/json'}
-          }.to change(Bosh::Director::Models::Config, :count).from(2).to(3)
+          expect do
+            post(
+              '/',
+              JSON.generate('name' => 'my-name', 'type' => 'my-type', 'content' => 'a: 123'),
+              'CONTENT_TYPE' => 'application/json',
+            )
+          end.to change(Bosh::Director::Models::Config, :count).from(2).to(3)
         end
 
         it 'stores team_id of the autorized user' do
-          expect {
-            post '/', JSON.generate({'name' => 'my-name', 'type' => 'my-type', 'content' => 'a: 123'}), {'CONTENT_TYPE' => 'application/json'}
-          }.to change(Bosh::Director::Models::Config, :count).from(2).to(3)
+          expect do
+            post(
+              '/',
+              JSON.generate('name' => 'my-name', 'type' => 'my-type', 'content' => 'a: 123'),
+              'CONTENT_TYPE' => 'application/json',
+            )
+          end.to change(Bosh::Director::Models::Config, :count).from(2).to(3)
           expect(Bosh::Director::Models::Config.all[2][:team_id]).to eq(dev_team.id)
         end
 
@@ -823,12 +765,12 @@
           get '/?type=my-type&latest=false'
           expect(get('/?type=my-type&latest=false').status).to eq(200)
           expect(JSON.parse(last_response.body).count).to eq(1)
-          expect(JSON.parse(last_response.body).first["teams"]).to be_nil
+          expect(JSON.parse(last_response.body).first['teams']).to be_nil
         end
       end
 
       context 'when user has a team read membership' do
-        before {basic_authorize 'dev-team-read-member', 'dev-team-read-member'}
+        before { basic_authorize 'dev-team-read-member', 'dev-team-read-member' }
 
         it 'permits read access to the teams config' do
           get '/?type=my-type&latest=false'
@@ -838,7 +780,7 @@
         end
 
         it 'denies write access' do
-          expect(post('/', request_body, {'CONTENT_TYPE' => 'application/json'}).status).to eq(401)
+          expect(post('/', request_body, 'CONTENT_TYPE' => 'application/json').status).to eq(401)
         end
 
         it 'does not permit delete the config' do
@@ -849,12 +791,12 @@
           get '/?type=my-type&latest=false'
           expect(get('/?type=my-type&latest=false').status).to eq(200)
           expect(JSON.parse(last_response.body).count).to eq(1)
-          expect(JSON.parse(last_response.body).first["teams"]).to be_nil
+          expect(JSON.parse(last_response.body).first['teams']).to be_nil
         end
       end
 
       context 'when user is an admin' do
-        before {basic_authorize('admin', 'admin')}
+        before { basic_authorize('admin', 'admin') }
 
         it 'permits read access to all configs' do
           expect(get('/?type=my-type&latest=false').status).to eq(200)
@@ -862,9 +804,13 @@
         end
 
         it 'permits write access' do
-          expect {
-            post '/', JSON.generate({'name' => 'my-name', 'type' => 'my-type', 'content' => 'a: 123'}), {'CONTENT_TYPE' => 'application/json'}
-          }.to change(Bosh::Director::Models::Config, :count).from(2).to(3)
+          expect do
+            post(
+              '/',
+              JSON.generate('name' => 'my-name', 'type' => 'my-type', 'content' => 'a: 123'),
+              'CONTENT_TYPE' => 'application/json',
+            )
+          end.to change(Bosh::Director::Models::Config, :count).from(2).to(3)
         end
 
         it 'deletes the config' do
@@ -877,12 +823,12 @@
           get '/?type=my-type&latest=false'
           expect(get('/?type=my-type&latest=false').status).to eq(200)
           expect(JSON.parse(last_response.body).count).to eq(2)
-          expect(JSON.load(last_response.body,).map {|x| x["teams"]}).to contain_exactly(['dev'], ['other'])
+          expect(JSON.parse(last_response.body).map { |x| x['teams'] }).to contain_exactly(['dev'], ['other'])
         end
       end
 
       context 'when user is a reader' do
-        before {basic_authorize('reader', 'reader')}
+        before { basic_authorize('reader', 'reader') }
 
         it 'permits read access to all configs' do
           expect(get('/?type=my-type&latest=false').status).to eq(200)
@@ -890,7 +836,7 @@
         end
 
         it 'denies write access' do
-          expect(post('/', request_body, {'CONTENT_TYPE' => 'application/json'}).status).to eq(401)
+          expect(post('/', request_body, 'CONTENT_TYPE' => 'application/json').status).to eq(401)
         end
 
         it 'does not permit delete the config' do
@@ -901,9 +847,8 @@
           get '/?type=my-type&latest=false'
           expect(get('/?type=my-type&latest=false').status).to eq(200)
           expect(JSON.parse(last_response.body).count).to eq(2)
-          expect(JSON.parse(last_response.body).first["teams"]).to be_nil
-          expect(JSON.parse(last_response.body)[1]["teams"]).to be_nil
->>>>>>> 3af206b2
+          expect(JSON.parse(last_response.body).first['teams']).to be_nil
+          expect(JSON.parse(last_response.body)[1]['teams']).to be_nil
         end
       end
     end
