--- conflicted
+++ resolved
@@ -13,14 +13,8 @@
     let(:agent) { double(AgentClient) }
     let(:config) { double(Config) }
     let(:instance_manager) { Api::InstanceManager.new }
-<<<<<<< HEAD
     let(:task_result) { TaskDBWriter.new(:result_output, task.id) }
     let(:task) {Bosh::Director::Models::Task.make(:id => 42, :username => 'user')}
-=======
-    let(:result_file_path) { 'ssh-spec' }
-    let(:result_file) { TaskResultFile.new(result_file_path) }
-    let(:task) { Bosh::Director::Models::Task.make(:id => 42, :username => 'user') }
->>>>>>> 968d9caa
 
     describe 'DJ job class expectations' do
       let(:job_type) { :ssh }
