require 'spec_helper'

describe Bosh::Director::DeploymentPlan::ManualNetwork do
  let(:manifest_hash) do
    manifest_hash = Bosh::Spec::Deployments.legacy_manifest
    manifest_hash['networks'].first['subnets'].first['range'] = network_range
    manifest_hash['networks'].first['subnets'].first['reserved'] << '192.168.1.3'
    manifest_hash['networks'].first['subnets'].first['static'] = static_ips
    manifest_hash
  end
<<<<<<< HEAD
  let(:manifest) { Bosh::Director::Manifest.new(manifest_hash, {}, nil) }
=======
  let(:manifest) { Bosh::Director::Manifest.new(manifest_hash, manifest_hash, YAML.dump(manifest_hash), {}, {}, nil, nil) }
>>>>>>> 233467c0
  let(:network_range) { '192.168.1.0/24' }
  let(:static_ips) { [] }
  let(:network_spec) { manifest_hash['networks'].first }
  let(:planner_factory) do
    BD::DeploymentPlan::PlannerFactory.create(BD::Config.logger)
  end
  let(:deployment_plan) do
    planner_factory.create_from_manifest(manifest, [], [], {})
  end
  let(:global_network_resolver) do
    BD::DeploymentPlan::GlobalNetworkResolver.new(deployment_plan, [], logger)
  end
  let(:instance_model) { BD::Models::Instance.make }

  subject(:manual_network) do
    BD::DeploymentPlan::ManualNetwork.parse(
      network_spec,
      [
        BD::DeploymentPlan::AvailabilityZone.new('zone_1', {}),
        BD::DeploymentPlan::AvailabilityZone.new('zone_2', {})
      ],
      global_network_resolver,
      logger
    )
  end

  let(:mock_client) do
    instance_double(Bosh::Director::ConfigServer::ConfigServerClient)
  end
  let(:mock_client_factory) do
    double(Bosh::Director::ConfigServer::ClientFactory)
  end
  let(:interpolated_tags) { {} }

  before do
    allow(Bosh::Director::ConfigServer::ClientFactory).to receive(:create)
      .and_return(mock_client_factory)
    allow(mock_client_factory).to receive(:create_client)
      .and_return(mock_client)
    allow(mock_client).to receive(:interpolate_with_versioning)
      .and_return(interpolated_tags)

    release = Bosh::Director::Models::Release.make(name: 'bosh-release')
    template = Bosh::Director::Models::Template.make(
      name: 'foobar',
      release: release
    )
    release_version = Bosh::Director::Models::ReleaseVersion.make(
      version: '0.1-dev',
      release: release
    )
    release_version.add_template(template)
  end

  describe :initialize do
    it 'should parse subnets' do
      expect(manual_network.subnets.size).to eq(1)
      subnet = manual_network.subnets.first
      expect(subnet).to be_an_instance_of BD::DeploymentPlan::ManualNetworkSubnet
      expect(subnet.network_name).to eq(manual_network.name)
      expect(subnet.range).to eq(NetAddr::CIDR.create('192.168.1.0/24'))
    end

    context 'when there are overlapping subnets' do
      let(:manifest) do
        manifest = Bosh::Spec::Deployments.legacy_manifest
<<<<<<< HEAD
        manifest['networks'].first['subnets'] << Bosh::Spec::Deployments
          .subnet('range' => '192.168.1.0/28')
        Bosh::Director::Manifest.new(manifest, {}, nil)
=======
        manifest['networks'].first['subnets'] << Bosh::Spec::Deployments.subnet({
            'range' => '192.168.1.0/28',
          })
        Bosh::Director::Manifest.new(manifest, manifest, YAML.dump(manifest), {}, {}, nil, nil)
>>>>>>> 233467c0
      end

      it 'should raise an error' do
        expect do
          manual_network
        end.to raise_error(Bosh::Director::NetworkOverlappingSubnets)
      end
    end
  end

  describe :network_settings do
    it 'should provide the network settings from the subnet' do
      reservation = BD::DesiredNetworkReservation.new_static(
        instance_model,
        manual_network,
        '192.168.1.2'
      )

      expect(manual_network.network_settings(reservation, [])).to eq(
        'type' => 'manual',
        'ip' => '192.168.1.2',
        'netmask' => '255.255.255.0',
        'cloud_properties' => {},
        'gateway' => '192.168.1.1',
        'dns' => ['192.168.1.1', '192.168.1.2'],
        'default' => []
      )
    end

    it 'should set the defaults' do
      reservation = BD::DesiredNetworkReservation.new_static(
        instance_model,
        manual_network,
        '192.168.1.2'
      )

      expect(manual_network.network_settings(reservation)).to eq(
        'type' => 'manual',
        'ip' => '192.168.1.2',
        'netmask' => '255.255.255.0',
        'cloud_properties' => {},
        'gateway' => '192.168.1.1',
        'dns' => ['192.168.1.1', '192.168.1.2'],
        'default' => %w[dns gateway]
      )
    end

    it 'should fail when there is no IP' do
      reservation = BD::DesiredNetworkReservation.new_dynamic(
        instance_model,
        manual_network
      )

      expect do
        manual_network.network_settings(reservation)
      end.to raise_error(/without an IP/)
    end
  end

  describe 'azs' do
    let(:network_spec) do
      Bosh::Spec::Deployments.network.merge(
        'subnets' => [
          {
            'range' => '10.1.0.0/24',
            'gateway' => '10.1.0.1',
            'az' => 'zone_1'
          },
          {
            'range' => '10.2.0.0/24',
            'gateway' => '10.2.0.1',
            'az' => 'zone_2'
          },
          {
            'range' => '10.4.0.0/24',
            'gateway' => '10.4.0.1',
            'az' => 'zone_1'
          }
        ]
      )
    end

    it 'returns availability zones specified by subnets' do
      expect(manual_network.availability_zones).to eq %w[zone_1 zone_2]
    end
  end

  describe 'validate_has_job' do
    let(:network_spec) do
      Bosh::Spec::Deployments.network.merge(
        'subnets' => [
          {
            'range' => '10.1.0.0/24',
            'gateway' => '10.1.0.1',
            'az' => 'zone_1'
          },
          {
            'range' => '10.2.0.0/24',
            'gateway' => '10.2.0.1',
            'az' => 'zone_2'
          }
        ]
      )
    end

    it 'is true when all availability zone names are contained by subnets' do
      expect(manual_network.has_azs?([])).to eq(true)
      expect(manual_network.has_azs?(['zone_1'])).to eq(true)
      expect(manual_network.has_azs?(['zone_2'])).to eq(true)
      expect(manual_network.has_azs?(%w[zone_1 zone_2])).to eq(true)
    end

    it 'is false when any availability zone are not contained by a subnet' do
      azs = %w[zone_1 zone_3 zone_2 zone_4]
      expect(manual_network.has_azs?(azs)).to eq(false)
    end

    it 'returns false when there are no subnets without az' do
      expect(manual_network.has_azs?([nil])).to eq(false)
    end

    it 'returns false when there are no subnets without az' do
      expect(manual_network.has_azs?(nil)).to eq(false)
    end

    context 'when there are no subnets' do
      let(:network_spec) do
        Bosh::Spec::Deployments.network.merge(
          'subnets' => []
        )
      end

      it 'returns true when az is nil' do
        expect(manual_network.has_azs?(nil)).to eq(true)
      end
    end
  end

  context 'when any subnet has AZs, then all subnets must contain AZs' do
    let(:network_spec) do
      Bosh::Spec::Deployments.network.merge(
        'subnets' => [
          {
            'range' => '10.10.1.0/24',
            'gateway' => '10.10.1.1',
            'az' => 'zone_1'
          },
          {
            'range' => '10.10.2.0/24',
            'gateway' => '10.10.2.1'
          }
        ]
      )
    end

    it 'raises an error' do
      expect { manual_network }.to raise_error(
        Bosh::Director::JobInvalidAvailabilityZone,
        "Subnets on network 'a' must all either specify availability " \
        'zone or not'
      )
    end
  end
end<|MERGE_RESOLUTION|>--- conflicted
+++ resolved
@@ -8,11 +8,7 @@
     manifest_hash['networks'].first['subnets'].first['static'] = static_ips
     manifest_hash
   end
-<<<<<<< HEAD
-  let(:manifest) { Bosh::Director::Manifest.new(manifest_hash, {}, nil) }
-=======
-  let(:manifest) { Bosh::Director::Manifest.new(manifest_hash, manifest_hash, YAML.dump(manifest_hash), {}, {}, nil, nil) }
->>>>>>> 233467c0
+  let(:manifest) { Bosh::Director::Manifest.new(manifest_hash, YAML.dump(manifest_hash), {}, nil) }
   let(:network_range) { '192.168.1.0/24' }
   let(:static_ips) { [] }
   let(:network_spec) { manifest_hash['networks'].first }
@@ -79,16 +75,9 @@
     context 'when there are overlapping subnets' do
       let(:manifest) do
         manifest = Bosh::Spec::Deployments.legacy_manifest
-<<<<<<< HEAD
         manifest['networks'].first['subnets'] << Bosh::Spec::Deployments
           .subnet('range' => '192.168.1.0/28')
-        Bosh::Director::Manifest.new(manifest, {}, nil)
-=======
-        manifest['networks'].first['subnets'] << Bosh::Spec::Deployments.subnet({
-            'range' => '192.168.1.0/28',
-          })
-        Bosh::Director::Manifest.new(manifest, manifest, YAML.dump(manifest), {}, {}, nil, nil)
->>>>>>> 233467c0
+        Bosh::Director::Manifest.new(manifest, YAML.dump(manifest), {}, nil)
       end
 
       it 'should raise an error' do
