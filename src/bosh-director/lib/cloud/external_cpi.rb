require 'membrane'
require 'open3'

module Bosh::Clouds
  class ExternalCpi
    # Raised when the external CPI executable returns an error unknown to director
    class UnknownError < StandardError; end

    # Raised when the external CPI executable returns nil or invalid JSON format to director
    class InvalidResponse < StandardError; end

    # Raised when the external CPI bin/cpi is not executable
    class NonExecutable < StandardError; end

    class InvalidCall < StandardError; end

    KNOWN_RPC_ERRORS = %w(
    Bosh::Clouds::CpiError
    Bosh::Clouds::NotSupported
    Bosh::Clouds::NotImplemented

    Bosh::Clouds::CloudError
    Bosh::Clouds::VMNotFound

    Bosh::Clouds::NoDiskSpace
    Bosh::Clouds::DiskNotAttached
    Bosh::Clouds::DiskNotFound
    Bosh::Clouds::VMCreationFailed
  ).freeze

    RESPONSE_SCHEMA = Membrane::SchemaParser.parse do
      {
        'result' => any,
        'error' => enum(nil,
          { 'type' => String,
            'message' => String,
            'ok_to_retry' => bool
          }
        ),
        'log' => String
      }
    end

    def initialize(cpi_path, director_uuid, properties_from_cpi_config = nil)
      @cpi_path = cpi_path
      @director_uuid = director_uuid
      @logger = Config.logger
      @properties_from_cpi_config = properties_from_cpi_config
    end

    def current_vm_id(*arguments); invoke_cpi_method(__method__.to_s, *arguments); end
    def create_stemcell(*arguments); invoke_cpi_method(__method__.to_s, *arguments); end
    def delete_stemcell(*arguments); invoke_cpi_method(__method__.to_s, *arguments); end
    def create_vm(*arguments) invoke_cpi_method(__method__.to_s, *arguments); end
    def delete_vm(*arguments); invoke_cpi_method(__method__.to_s, *arguments); end
    def has_vm(*arguments); invoke_cpi_method(__method__.to_s, *arguments); end
    def reboot_vm(*arguments); invoke_cpi_method(__method__.to_s, *arguments); end
    def set_vm_metadata(*arguments); invoke_cpi_method(__method__.to_s, *arguments); end
    def set_disk_metadata(*arguments); invoke_cpi_method(__method__.to_s, *arguments); end
    def create_disk(*arguments); invoke_cpi_method(__method__.to_s, *arguments); end
    def has_disk(*arguments); invoke_cpi_method(__method__.to_s, *arguments); end
    def delete_disk(*arguments); invoke_cpi_method(__method__.to_s, *arguments); end
    def attach_disk(*arguments); invoke_cpi_method(__method__.to_s, *arguments); end
    def detach_disk(*arguments); invoke_cpi_method(__method__.to_s, *arguments); end
    def snapshot_disk(*arguments); invoke_cpi_method(__method__.to_s, *arguments); end
    def delete_snapshot(*arguments); invoke_cpi_method(__method__.to_s, *arguments); end
    def get_disks(*arguments); invoke_cpi_method(__method__.to_s, *arguments); end
    def ping(*arguments); invoke_cpi_method(__method__.to_s, *arguments); end
    def info; invoke_cpi_method(__method__.to_s); end

    private

    def invoke_cpi_method(method_name, *arguments)
      context = {
        'director_uuid' => @director_uuid,
        'request_id' => "#{Random.rand(100000..999999)}"
      }
      context.merge!(@properties_from_cpi_config) unless @properties_from_cpi_config.nil?

      request = request_json(method_name, arguments, context)
      redacted_request = request_json(method_name, redact_arguments(method_name, arguments), redact_context(context))

      env = {'PATH' => '/usr/sbin:/usr/bin:/sbin:/bin', 'TMPDIR' => ENV['TMPDIR']}
      cpi_exec_path = checked_cpi_exec_path

      @logger.debug("External CPI sending request: #{redacted_request} with command: #{cpi_exec_path}")
      cpi_response, stderr, exit_status = Open3.capture3(env, cpi_exec_path, stdin_data: request, unsetenv_others: true)
      @logger.debug("External CPI got response: #{cpi_response}, err: #{stderr}, exit_status: #{exit_status}")

      parsed_response = parsed_response(cpi_response)
      validate_response(parsed_response)

      save_cpi_log(parsed_response['log'])
      save_cpi_log(stderr)

      if parsed_response['error']
        handle_error(parsed_response['error'], method_name)
      end

      parsed_response['result']
    end

    def checked_cpi_exec_path
      unless File.executable?(@cpi_path)
        raise NonExecutable, "Failed to run cpi: '#{@cpi_path}' is not executable"
      end
      @cpi_path
    end

    def redact_context(context)
      return context if @properties_from_cpi_config.nil?
      Hash[context.map{|k,v|[k,@properties_from_cpi_config.keys.include?(k) ? '<redacted>' : v]}]
    end

    def redact_arguments(method_name, arguments)
      if method_name == 'create_vm'
        redact_from_env_in_create_vm_arguments(arguments)
      else
        arguments
      end
    end

    def redact_from_env_in_create_vm_arguments(arguments)
      redacted_arguments = arguments.clone
      env = redacted_arguments[5]
      env = redactAllBut(['bosh'], env)
      env['bosh'] = redactAllBut(['group', 'groups'], env['bosh'])
      redacted_arguments[5] = env
      redacted_arguments
    end

    def redactAllBut(keys, hash)
      Hash[hash.map { |k,v| [k, keys.include?(k) ? v.dup : '<redacted>'] }]
    end

    def request_json(method_name, arguments, context)
      JSON.dump({
        'method' => method_name,
        'arguments' => arguments,
        'context' => context
      })
    end

    def handle_error(error_response, method_name)
      error_type = error_response['type']
      error_message = error_response['message']

<<<<<<< HEAD
      if error_type == "InvalidCall"
        raise InvalidCall, "CPI error '#{error_type}' with message '#{error_message}' in '#{method_name}' CPI method"
      end
=======
      # backwards compatibility for CPIs returning different errors than 'NotImplemented' for not implemented methods
      handle_method_not_implemented(error_message, error_type, method_name)
>>>>>>> 56968139

      unless KNOWN_RPC_ERRORS.include?(error_type)
        raise UnknownError, "Unknown CPI error '#{error_type}' with message '#{error_message}' in '#{method_name}' CPI method"
      end

      error_class = constantize(error_type)

      if error_class <= RetriableCloudError
        error = error_class.new(error_response['ok_to_retry'])
      else
        error = error_class.new(error_message)
      end

      raise error, "CPI error '#{error_type}' with message '#{error_message}' in '#{method_name}' CPI method"
    end

    def handle_method_not_implemented(error_message, error_type, method_name)
      message = "CPI error '#{error_type}' with message '#{error_message}' in '#{method_name}' CPI method"

      raise Bosh::Clouds::NotImplemented, message if error_type == "InvalidCall" && error_message.start_with?('Method is not known, got')
      raise Bosh::Clouds::NotImplemented, message if error_type == 'Bosh::Clouds::CloudError' && error_message.start_with?('Invalid Method:')
      raise Bosh::Clouds::NotImplemented, message if error_type == 'Bosh::Clouds::NotSupported' && error_message =~ /^Method .+ not supported in photon CPI/
    end

    def save_cpi_log(output)
      # cpi log path is set up at the beginning of every task in Config
      # see JobRunner#setup_task_logging
      File.open(Config.cpi_task_log, 'a') do |f|
        f.write(output)
      end
    end

    def parsed_response(input)
      begin
        JSON.load(input)
      rescue JSON::ParserError => e
        raise InvalidResponse, "Invalid CPI response - ParserError - #{e.message}"
      end
    end

    def validate_response(response)
      RESPONSE_SCHEMA.validate(response)
    rescue Membrane::SchemaValidationError => e
      raise InvalidResponse, "Invalid CPI response - SchemaValidationError: #{e.message}"
    end

    def constantize(camel_cased_word)
      error_name = camel_cased_word.split('::').last
      Bosh::Clouds.const_get(error_name)
    end
  end
end<|MERGE_RESOLUTION|>--- conflicted
+++ resolved
@@ -11,8 +11,6 @@
 
     # Raised when the external CPI bin/cpi is not executable
     class NonExecutable < StandardError; end
-
-    class InvalidCall < StandardError; end
 
     KNOWN_RPC_ERRORS = %w(
     Bosh::Clouds::CpiError
@@ -145,14 +143,8 @@
       error_type = error_response['type']
       error_message = error_response['message']
 
-<<<<<<< HEAD
-      if error_type == "InvalidCall"
-        raise InvalidCall, "CPI error '#{error_type}' with message '#{error_message}' in '#{method_name}' CPI method"
-      end
-=======
       # backwards compatibility for CPIs returning different errors than 'NotImplemented' for not implemented methods
       handle_method_not_implemented(error_message, error_type, method_name)
->>>>>>> 56968139
 
       unless KNOWN_RPC_ERRORS.include?(error_type)
         raise UnknownError, "Unknown CPI error '#{error_type}' with message '#{error_message}' in '#{method_name}' CPI method"
