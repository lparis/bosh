require 'common/deep_copy'
require 'securerandom'

module Bosh::Director
  # Creates VM model and call out to CPI to create VM in IaaS
  class VmCreator
    include PasswordHelper

    def initialize(logger, template_blob_cache, dns_encoder, agent_broadcaster)
      @logger = logger
      @template_blob_cache = template_blob_cache
      @dns_encoder = dns_encoder
      @agent_broadcaster = agent_broadcaster

      @config_server_client_factory = Bosh::Director::ConfigServer::ClientFactory.create(@logger)
    end

    def create_for_instance_plans(instance_plans, ip_provider, tags={})
      return @logger.info('No missing vms to create') if instance_plans.empty?

      total = instance_plans.size
      agendas = []
      instance_plans.each do |instance_plan|
        disks = [instance_plan.instance.model.managed_persistent_disk_cid].compact

        agendas << get_agenda_for_instance_plan(instance_plan, disks, tags, ip_provider, total)
      end

      StepExecutor.new('Creating missing vms', agendas).run
    end

    def create_for_instance_plan(instance_plan, ip_provider, disks, tags, use_existing = false)
      agenda = get_agenda_for_instance_plan(instance_plan, disks, tags, ip_provider, 1, use_existing)

      StepExecutor.new('Creating VM', [agenda], track: false).run
    end

<<<<<<< HEAD
    def apply_initial_vm_state(instance_plan, vm)
      vm_state = DeploymentPlan::VmSpecApplier.new.apply_initial_vm_state(instance_plan.spec, vm)

      # first time to update the instance spec json
      # don't care about the links, since they are not being used yet
      # add_state_to_model is the only place it is being called here

      instance_plan.instance.add_state_to_model(vm_state)

      # TODO LINKS
      # save the association between links and the instance

      DeploymentPlan::Steps::RenderInstanceJobTemplatesStep.new(instance_plan, blob_cache: @template_blob_cache, dns_encoder: @dns_encoder).perform
    end
=======
    private
>>>>>>> 24fb08d6

    def get_agenda_for_instance_plan(instance_plan, disks, tags, ip_provider, total, use_existing = false)
      instance_string = instance_plan.instance.model.to_s

      agenda = DeploymentPlan::Stages::Agenda.new.tap do |a|
        a.report = DeploymentPlan::Stages::Report.new.tap do |r|
          r.network_plans = instance_plan.network_plans
        end

        a.thread_name = "create_missing_vm(#{instance_string}/#{total})"
        a.info = 'Creating missing VM'
        a.task_name = instance_string
      end

      instance = instance_plan.instance
      already_had_active_vm = instance.vm_created?

      agenda.steps = [
        DeploymentPlan::Steps::CreateVmStep.new(
          instance_plan,
          @agent_broadcaster,
          disks,
          tags,
          use_existing,
        ),
      ]

      unless already_had_active_vm
        agenda.steps << DeploymentPlan::Steps::ElectActiveVmStep.new
      end

      agenda.steps << DeploymentPlan::Steps::CommitInstanceNetworkSettingsStep.new

      if instance_plan.instance.strategy != DeploymentPlan::UpdateConfig::STRATEGY_HOT_SWAP
        agenda.steps << DeploymentPlan::Steps::ReleaseObsoleteNetworksStep.new(ip_provider)
      end

      if instance_plan.needs_disk? && instance_plan.instance.strategy != DeploymentPlan::UpdateConfig::STRATEGY_HOT_SWAP
        agenda.steps << DeploymentPlan::Steps::AttachInstanceDisksStep.new(instance.model, tags)
        agenda.steps << DeploymentPlan::Steps::MountInstanceDisksStep.new(instance.model)
      end

      agenda.steps << DeploymentPlan::Steps::UpdateInstanceSettingsStep.new(instance_plan.instance)
      agenda.steps << DeploymentPlan::Steps::ApplyVmSpecStep.new(instance_plan)
      agenda.steps << DeploymentPlan::Steps::RenderInstanceJobTemplatesStep.new(
        instance_plan,
        @template_blob_cache,
        @dns_encoder,
      )

      agenda
    end
  end
end<|MERGE_RESOLUTION|>--- conflicted
+++ resolved
@@ -35,24 +35,7 @@
       StepExecutor.new('Creating VM', [agenda], track: false).run
     end
 
-<<<<<<< HEAD
-    def apply_initial_vm_state(instance_plan, vm)
-      vm_state = DeploymentPlan::VmSpecApplier.new.apply_initial_vm_state(instance_plan.spec, vm)
-
-      # first time to update the instance spec json
-      # don't care about the links, since they are not being used yet
-      # add_state_to_model is the only place it is being called here
-
-      instance_plan.instance.add_state_to_model(vm_state)
-
-      # TODO LINKS
-      # save the association between links and the instance
-
-      DeploymentPlan::Steps::RenderInstanceJobTemplatesStep.new(instance_plan, blob_cache: @template_blob_cache, dns_encoder: @dns_encoder).perform
-    end
-=======
     private
->>>>>>> 24fb08d6
 
     def get_agenda_for_instance_plan(instance_plan, disks, tags, ip_provider, total, use_existing = false)
       instance_string = instance_plan.instance.model.to_s
@@ -95,6 +78,12 @@
         agenda.steps << DeploymentPlan::Steps::MountInstanceDisksStep.new(instance.model)
       end
 
+      # first time to update the instance spec json
+      # don't care about the links, since they are not being used yet
+      # add_state_to_model is the only place it is being called here
+      # TODO LINKS
+      # save the association between links and the instance
+
       agenda.steps << DeploymentPlan::Steps::UpdateInstanceSettingsStep.new(instance_plan.instance)
       agenda.steps << DeploymentPlan::Steps::ApplyVmSpecStep.new(instance_plan)
       agenda.steps << DeploymentPlan::Steps::RenderInstanceJobTemplatesStep.new(
