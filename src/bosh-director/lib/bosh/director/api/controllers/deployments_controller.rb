--- conflicted
+++ resolved
@@ -83,10 +83,10 @@
         options['dry_run'] = true if params['dry_run'] == 'true'
 
         if (request.content_length.nil?  || request.content_length.to_i == 0) && (params['state'])
-<<<<<<< HEAD
           manifest = deployment.manifest
           latest_cloud_configs = deployment.cloud_configs
           latest_runtime_configs = deployment.runtime_configs
+          options['manifest_text'] = manifest
         else
           manifest_hash = validate_manifest_yml(request.body.read, nil)
           manifest =  YAML.dump(manifest_hash)
@@ -95,18 +95,6 @@
         end
 
         task = @deployment_manager.create_deployment(current_user, manifest, latest_cloud_configs, latest_runtime_configs, deployment, options)
-=======
-          manifest_text = deployment.manifest
-          options['raw_manifest_text'] = deployment.raw_manifest
-        else
-          manifest_text = request.body.read
-          validate_manifest_yml(manifest_text, nil)
-        end
-
-        latest_cloud_configs = Models::Config.latest_set('cloud')
-        latest_runtime_configs = Models::Config.latest_set('runtime')
-        task = @deployment_manager.create_deployment(current_user, manifest_text, latest_cloud_configs, latest_runtime_configs, deployment, options)
->>>>>>> 233467c0
         redirect "/tasks/#{task.id}"
       end
 
@@ -131,10 +119,10 @@
         options['dry_run'] = true if params['dry_run'] == 'true'
 
         if request.content_length.nil? || request.content_length.to_i == 0
-<<<<<<< HEAD
           manifest = deployment.manifest
           latest_cloud_configs = deployment.cloud_configs
           latest_runtime_configs = deployment.runtime_configs
+          options['manifest_text'] = manifest
         else
           manifest_hash = validate_manifest_yml(request.body.read, nil)
           manifest =  YAML.dump(manifest_hash)
@@ -143,18 +131,6 @@
         end
 
         task = @deployment_manager.create_deployment(current_user, manifest, latest_cloud_configs, latest_runtime_configs, deployment, options)
-=======
-          manifest_text = deployment.manifest
-          options['raw_manifest_text'] = deployment.raw_manifest
-        else
-          manifest_text = request.body.read
-          validate_manifest_yml(manifest_text, nil)
-        end
-
-        latest_cloud_configs = Models::Config.latest_set('cloud')
-        latest_runtime_configs = Models::Config.latest_set('runtime')
-        task = @deployment_manager.create_deployment(current_user, manifest_text, latest_cloud_configs, latest_runtime_configs, deployment, options)
->>>>>>> 233467c0
         redirect "/tasks/#{task.id}"
       end
 
