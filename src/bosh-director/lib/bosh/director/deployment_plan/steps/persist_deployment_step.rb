module Bosh::Director
  module DeploymentPlan
    module Steps
      class PersistDeploymentStep

        def initialize(deployment_plan)
          @deployment_plan = deployment_plan
        end

        def perform
          #prior updates may have had release versions that we no longer use.
          #remove the references to these stale releases.
          stale_release_versions = (@deployment_plan.model.release_versions - @deployment_plan.releases.map(&:model))
          # stale_release_names = stale_release_versions.map {|version_model| version_model.release.name}.uniq
          # @deployment_plan.with_release_locks(stale_release_names) do
            stale_release_versions.each do |release_version|
              @deployment_plan.model.remove_release_version(release_version)
            end
          # end

<<<<<<< HEAD
          @deployment_plan.model.manifest = YAML.dump(@deployment_plan.uninterpolated_manifest_text)
          @deployment_plan.model.cloud_config = @deployment_plan.cloud_config
=======
          @deployment_plan.model.manifest = @deployment_plan.uninterpolated_manifest_text
          @deployment_plan.model.cloud_configs = @deployment_plan.cloud_configs
>>>>>>> 2e5e8b52
          @deployment_plan.model.runtime_configs = @deployment_plan.runtime_configs
          @deployment_plan.model.link_spec = @deployment_plan.link_spec
          @deployment_plan.model.save
        end
      end
    end
  end
end<|MERGE_RESOLUTION|>--- conflicted
+++ resolved
@@ -18,13 +18,8 @@
             end
           # end
 
-<<<<<<< HEAD
           @deployment_plan.model.manifest = YAML.dump(@deployment_plan.uninterpolated_manifest_text)
-          @deployment_plan.model.cloud_config = @deployment_plan.cloud_config
-=======
-          @deployment_plan.model.manifest = @deployment_plan.uninterpolated_manifest_text
           @deployment_plan.model.cloud_configs = @deployment_plan.cloud_configs
->>>>>>> 2e5e8b52
           @deployment_plan.model.runtime_configs = @deployment_plan.runtime_configs
           @deployment_plan.model.link_spec = @deployment_plan.link_spec
           @deployment_plan.model.save
