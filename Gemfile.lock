PATH
  remote: agent_client
  specs:
    agent_client (1.3184.0)
      httpclient (= 2.4.0)
      yajl-ruby (~> 1.2.0)

PATH
  remote: blobstore_client
  specs:
    blobstore_client (1.3184.0)
      aws-sdk-resources (= 2.2.0)
      bosh_common (~> 1.3184.0)
      httpclient (= 2.4.0)
      multi_json (~> 1.1)

PATH
  remote: bosh-core
  specs:
    bosh-core (1.3184.0)
      gibberish (~> 1.4.0)
      yajl-ruby (~> 1.2.0)

PATH
  remote: bosh-dev
  specs:
    bosh-dev (0.0.1.unpublished)
      bosh-core
      bosh-director
      bosh-stemcell
      bosh_cli
      bosh_cli_plugin_aws
      bosh_common
      bundler
      logging
      peach
      ruby_vcloud_sdk (= 0.7.1)

PATH
  remote: bosh-director-core
  specs:
    bosh-director-core (1.3177.0)
      bosh-template (~> 1.3177.0)
      bosh_common (~> 1.3177.0)

PATH
  remote: bosh-director
  specs:
    bosh-director (1.3184.0)
      bcrypt-ruby (~> 3.0.1)
      blobstore_client (~> 1.3184.0)
      bosh-core (~> 1.3184.0)
      bosh-director-core (~> 1.3184.0)
      bosh-registry (~> 1.3184.0)
      bosh-template (~> 1.3184.0)
      bosh_aws_cpi (= 2.1.0)
      bosh_common (~> 1.3184.0)
      bosh_cpi (~> 1.3184.0)
      bosh_openstack_cpi (= 2.1.0)
      bosh_vcloud_cpi (= 0.11.0)
      bosh_vsphere_cpi (= 2.2.0)
      cf-uaa-lib (~> 3.2.1)
      eventmachine (~> 1.0.0)
      fog (~> 1.34.0)
      fog-aws (~> 0.7.6)
      httpclient (= 2.4.0)
      logging (~> 1.8.2)
      membrane (~> 1.1.0)
      nats (= 0.5.0.beta.12)
      netaddr (~> 1.5.0)
      rack-test (~> 0.6.2)
      rake (~> 10.0)
      rufus-scheduler (~> 2.0.18)
      semi_semantic (~> 1.1.0)
      sequel (~> 3.43.0)
      sinatra (~> 1.4.2)
      sys-filesystem (~> 1.1.0)
      talentbox-delayed_job_sequel (~> 4.1.0)
      thin (~> 1.5.0)
      yajl-ruby (~> 1.2.0)

PATH
<<<<<<< HEAD
=======
  remote: bosh-director-core
  specs:
    bosh-director-core (1.3184.0)
      bosh-template (~> 1.3184.0)
      bosh_common (~> 1.3184.0)

PATH
>>>>>>> 3ae305c3
  remote: bosh-monitor
  specs:
    bosh-monitor (1.3184.0)
      aws-sdk (= 1.60.2)
      cf-uaa-lib (~> 3.2.1)
      dogapi (~> 1.6.0)
      em-http-request (~> 0.3.0)
      eventmachine (~> 1.0.0)
      httpclient (= 2.4.0)
      logging (~> 1.8.2)
      nats (= 0.5.0.beta.12)
      sinatra (~> 1.4.2)
      thin (~> 1.5.0)
      yajl-ruby (~> 1.2.0)

PATH
  remote: bosh-registry
  specs:
    bosh-registry (1.3184.0)
      aws-sdk
      bosh_cpi (~> 1.3184.0)
      fog
      sequel (~> 3.43.0)
      sinatra (~> 1.4.2)
      thin (~> 1.5.0)
      yajl-ruby (~> 1.2.0)

PATH
  remote: bosh-release
  specs:
    bosh-release (1.3184.0)
      agent_client (~> 1.3184.0)
      blobstore_client (~> 1.3184.0)
      bosh-template (~> 1.3184.0)
      bosh_common (~> 1.3184.0)
      trollop (~> 1.16)
      yajl-ruby (~> 1.2.0)

PATH
  remote: bosh-stemcell
  specs:
    bosh-stemcell (1.3184.0)
      bosh-core (~> 1.3184.0)
      bosh_aws_cpi (= 2.1.0)

PATH
  remote: bosh-template
  specs:
    bosh-template (1.3184.0)
      semi_semantic (~> 1.1.0)

PATH
<<<<<<< HEAD
=======
  remote: bosh_cli
  specs:
    bosh_cli (1.3184.0)
      blobstore_client (~> 1.3184.0)
      bosh-template (~> 1.3184.0)
      bosh_common (~> 1.3184.0)
      cf-uaa-lib (~> 3.2.1)
      highline (~> 1.6.2)
      httpclient (= 2.4.0)
      json_pure (~> 1.7)
      minitar (~> 0.5.4)
      net-scp (~> 1.1.0)
      net-ssh (= 2.9.2)
      net-ssh-gateway (~> 1.2.0)
      netaddr (~> 1.5.0)
      progressbar (~> 0.9.0)
      sshkey (~> 1.7.0)
      terminal-table (~> 1.4.3)

PATH
>>>>>>> 3ae305c3
  remote: bosh_cli_plugin_aws
  specs:
    bosh_cli_plugin_aws (1.3184.0)
      bosh-core (~> 1.3184.0)
      bosh-stemcell (~> 1.3184.0)
      bosh_aws_cpi (= 2.1.0)
      bosh_cli (~> 1.3184.0)
      bosh_cli_plugin_micro (~> 1.3184.0)

PATH
  remote: bosh_cli_plugin_micro
  specs:
    bosh_cli_plugin_micro (1.3184.0)
      agent_client (~> 1.3184.0)
      blobstore_client (~> 1.3184.0)
      bosh-core (~> 1.3184.0)
      bosh-director-core (~> 1.3184.0)
      bosh-registry (~> 1.3184.0)
      bosh-stemcell (~> 1.3184.0)
      bosh_aws_cpi (= 2.1.0)
      bosh_cli (~> 1.3184.0)
      bosh_common (~> 1.3184.0)
      bosh_cpi (~> 1.3184.0)
      bosh_openstack_cpi (= 2.1.0)
      bosh_vcloud_cpi (= 0.11.0)
      bosh_vsphere_cpi (= 2.2.0)
      fog-google (= 0.1.0)
      mono_logger (~> 1.1.0)
      sqlite3 (~> 1.3.7)

PATH
  remote: bosh_cli
  specs:
    bosh_cli (1.3177.0)
      blobstore_client (~> 1.3177.0)
      bosh-template (~> 1.3177.0)
      bosh_common (~> 1.3177.0)
      cf-uaa-lib (~> 3.2.1)
      highline (~> 1.6.2)
      httpclient (= 2.4.0)
      json_pure (~> 1.7)
      minitar (~> 0.5.4)
      net-scp (~> 1.1.0)
      net-ssh (= 2.9.2)
      net-ssh-gateway (~> 1.2.0)
      netaddr (~> 1.5.0)
      progressbar (~> 0.9.0)
      sshkey (~> 1.7.0)
      terminal-table (~> 1.4.3)

PATH
  remote: bosh_common
  specs:
    bosh_common (1.3184.0)
      logging (~> 1.8.2)
      semi_semantic (~> 1.1.0)

PATH
  remote: bosh_cpi
  specs:
    bosh_cpi (1.3184.0)
      bosh_common (~> 1.3184.0)
      logging (~> 1.8.2)
      membrane (~> 1.1.0)

PATH
  remote: simple_blobstore_server
  specs:
    simple_blobstore_server (1.3184.0)
      sinatra (~> 1.4.2)
      thin (~> 1.5.0)

GEM
  remote: https://rubygems.org/
  specs:
    CFPropertyList (2.3.2)
    activesupport (4.2.5)
      i18n (~> 0.7)
      json (~> 1.7, >= 1.7.7)
      minitest (~> 5.1)
      thread_safe (~> 0.3, >= 0.3.4)
      tzinfo (~> 1.1)
    addressable (2.3.7)
    ast (2.0.0)
    aws-sdk (1.60.2)
      aws-sdk-v1 (= 1.60.2)
    aws-sdk-core (2.2.0)
      jmespath (~> 1.0)
    aws-sdk-resources (2.2.0)
      aws-sdk-core (= 2.2.0)
    aws-sdk-v1 (1.60.2)
      json (~> 1.4)
      nokogiri (>= 1.4.4)
    backports (3.6.4)
    bcrypt-ruby (3.0.1)
    blue-shell (0.3.0)
      rspec
    bosh_aws_cpi (2.1.0)
      aws-sdk (= 1.60.2)
      bosh-registry
      bosh_common
      bosh_cpi
      httpclient (= 2.4.0)
      yajl-ruby (>= 0.8.2)
    bosh_openstack_cpi (2.1.0)
      bosh-registry
      bosh_common
      bosh_cpi
      fog (~> 1.34.0)
      httpclient (= 2.4.0)
      membrane (~> 1.1.0)
      yajl-ruby (>= 0.8.2)
    bosh_vcloud_cpi (0.11.0)
      bosh_common
      bosh_cpi
      builder (~> 3.1.4)
      httpclient (~> 2.4.0)
      membrane
      nokogiri (~> 1.6.6)
      rest-client (~> 1.6.7)
      yajl-ruby (>= 0.8.2)
    bosh_vsphere_cpi (2.2.0)
      bosh_common
      bosh_cpi
      builder (~> 3.1.4)
      httpclient (= 2.4.0)
      membrane (~> 1.1.0)
      mono_logger (~> 1.1.0)
      nokogiri (~> 1.6.6)
    builder (3.1.4)
    cf-uaa-lib (3.2.1)
      multi_json
    codeclimate-test-reporter (0.3.0)
      simplecov (>= 0.7.1, < 1.0.0)
    coderay (1.1.0)
    crack (0.4.2)
      safe_yaml (~> 1.0.0)
    daemons (1.2.3)
    delayed_job (4.0.6)
      activesupport (>= 3.0, < 5.0)
    diff-lcs (1.2.5)
    docile (1.1.5)
    dogapi (1.6.0)
      json (>= 1.5.1)
    em-http-request (0.3.0)
      addressable (>= 2.0.0)
      escape_utils
      eventmachine (>= 0.12.9)
    escape_utils (1.1.0)
    eventmachine (1.0.3)
    excon (0.45.4)
    fakefs (0.6.7)
    ffi (1.9.10)
    fission (0.5.0)
      CFPropertyList (~> 2.2)
    fog (1.34.0)
      fog-atmos
      fog-aws (>= 0.6.0)
      fog-brightbox (~> 0.4)
      fog-core (~> 1.32)
      fog-dynect (~> 0.0.2)
      fog-ecloud (~> 0.1)
      fog-google (>= 0.0.2)
      fog-json
      fog-local
      fog-powerdns (>= 0.1.1)
      fog-profitbricks
      fog-radosgw (>= 0.0.2)
      fog-riakcs
      fog-sakuracloud (>= 0.0.4)
      fog-serverlove
      fog-softlayer
      fog-storm_on_demand
      fog-terremark
      fog-vmfusion
      fog-voxel
      fog-xml (~> 0.1.1)
      ipaddress (~> 0.5)
      nokogiri (~> 1.5, >= 1.5.11)
    fog-atmos (0.1.0)
      fog-core
      fog-xml
    fog-aws (0.7.6)
      fog-core (~> 1.27)
      fog-json (~> 1.0)
      fog-xml (~> 0.1)
      ipaddress (~> 0.8)
    fog-brightbox (0.9.0)
      fog-core (~> 1.22)
      fog-json
      inflecto (~> 0.0.2)
    fog-core (1.32.1)
      builder
      excon (~> 0.45)
      formatador (~> 0.2)
      mime-types
      net-scp (~> 1.1)
      net-ssh (>= 2.1.3)
    fog-dynect (0.0.2)
      fog-core
      fog-json
      fog-xml
    fog-ecloud (0.3.0)
      fog-core
      fog-xml
    fog-google (0.1.0)
      fog-core
      fog-json
      fog-xml
    fog-json (1.0.2)
      fog-core (~> 1.0)
      multi_json (~> 1.10)
    fog-local (0.2.1)
      fog-core (~> 1.27)
    fog-powerdns (0.1.1)
      fog-core (~> 1.27)
      fog-json (~> 1.0)
      fog-xml (~> 0.1)
    fog-profitbricks (0.0.5)
      fog-core
      fog-xml
      nokogiri
    fog-radosgw (0.0.4)
      fog-core (>= 1.21.0)
      fog-json
      fog-xml (>= 0.0.1)
    fog-riakcs (0.1.0)
      fog-core
      fog-json
      fog-xml
    fog-sakuracloud (1.3.3)
      fog-core
      fog-json
    fog-serverlove (0.1.2)
      fog-core
      fog-json
    fog-softlayer (0.4.7)
      fog-core
      fog-json
    fog-storm_on_demand (0.1.1)
      fog-core
      fog-json
    fog-terremark (0.1.0)
      fog-core
      fog-xml
    fog-vmfusion (0.1.0)
      fission
      fog-core
    fog-voxel (0.1.0)
      fog-core
      fog-xml
    fog-xml (0.1.2)
      fog-core
      nokogiri (~> 1.5, >= 1.5.11)
    formatador (0.2.5)
    gibberish (1.4.0)
    highline (1.6.21)
    httpclient (2.4.0)
    i18n (0.7.0)
    inflecto (0.0.2)
    ipaddress (0.8.0)
    jmespath (1.1.3)
    json (1.8.3)
    json_pure (1.8.1)
    little-plugger (1.1.4)
    logging (1.8.2)
      little-plugger (>= 1.1.3)
      multi_json (>= 1.8.4)
    machinist (1.0.6)
    membrane (1.1.0)
    method_source (0.8.2)
    mime-types (2.6.2)
    mini_portile (0.6.2)
    minitar (0.5.4)
    minitest (5.8.3)
    mono_logger (1.1.0)
    multi_json (1.11.2)
    mysql2 (0.3.11)
    nats (0.5.0.beta.12)
      daemons (>= 1.1.9)
      eventmachine (>= 1.0.3)
      json_pure (>= 1.8.0)
      thin (>= 1.5.0)
    net-scp (1.1.2)
      net-ssh (>= 2.6.5)
    net-ssh (2.9.2)
    net-ssh-gateway (1.2.0)
      net-ssh (>= 2.6.5)
    netaddr (1.5.0)
    nokogiri (1.6.6.2)
      mini_portile (~> 0.6.0)
    parallel (0.9.2)
    parallel_tests (1.0.3)
      parallel
    parser (2.1.9)
      ast (>= 1.1, < 3.0)
      slop (~> 3.4, >= 3.4.5)
    peach (0.5.1)
    pg (0.15.1)
    powerpack (0.0.9)
    progressbar (0.9.2)
    pry (0.10.1)
      coderay (~> 1.1.0)
      method_source (~> 0.8.1)
      slop (~> 3.4)
    rack (1.6.4)
    rack-protection (1.5.3)
      rack
    rack-test (0.6.2)
      rack (>= 1.0)
    rainbow (2.0.0)
    rake (10.3.2)
    rest-client (1.6.7)
      mime-types (>= 1.16)
    rspec (3.0.0)
      rspec-core (~> 3.0.0)
      rspec-expectations (~> 3.0.0)
      rspec-mocks (~> 3.0.0)
    rspec-core (3.0.4)
      rspec-support (~> 3.0.0)
    rspec-expectations (3.0.4)
      diff-lcs (>= 1.2.0, < 2.0)
      rspec-support (~> 3.0.0)
    rspec-instafail (0.2.6)
      rspec
    rspec-its (1.0.1)
      rspec-core (>= 2.99.0.beta1)
      rspec-expectations (>= 2.99.0.beta1)
    rspec-mocks (3.0.4)
      rspec-support (~> 3.0.0)
    rspec-support (3.0.4)
    rubocop (0.23.0)
      json (>= 1.7.7, < 2)
      parser (~> 2.1.9)
      powerpack (~> 0.0.6)
      rainbow (>= 1.99.1, < 3.0)
      ruby-progressbar (~> 1.4)
    ruby-progressbar (1.5.1)
    ruby_vcloud_sdk (0.7.1)
      builder (~> 3.1.4)
      httpclient (~> 2.4.0)
      netaddr
      nokogiri (>= 1.5.6)
      rest-client (~> 1.6.7)
    rufus-scheduler (2.0.24)
      tzinfo (>= 0.3.22)
    rugged (0.19.0)
    safe_yaml (1.0.4)
    semi_semantic (1.1.0)
    sequel (3.43.0)
    serverspec (0.15.4)
      highline
      net-ssh
      rspec (>= 2.13.0)
      specinfra (>= 0.7.1)
    simplecov (0.9.2)
      docile (~> 1.1.0)
      multi_json (~> 1.0)
      simplecov-html (~> 0.9.0)
    simplecov-html (0.9.0)
    sinatra (1.4.6)
      rack (~> 1.4)
      rack-protection (~> 1.4)
      tilt (>= 1.3, < 3)
    sinatra-contrib (1.4.2)
      backports (>= 2.0)
      multi_json
      rack-protection
      rack-test
      sinatra (~> 1.4.0)
      tilt (~> 1.3)
    slop (3.5.0)
    specinfra (1.15.0)
    sqlite3 (1.3.10)
    sshkey (1.7.0)
    sys-filesystem (1.1.4)
      ffi
    talentbox-delayed_job_sequel (4.1.0)
      delayed_job (~> 4.0.0)
      sequel (>= 3.38, < 5.0)
      tzinfo
    terminal-table (1.4.5)
    thin (1.5.1)
      daemons (>= 1.0.9)
      eventmachine (>= 0.12.6)
      rack (>= 1.0.0)
    thread_safe (0.3.5)
    tilt (1.4.1)
    timecop (0.7.3)
    trollop (1.16.2)
    tzinfo (1.2.2)
      thread_safe (~> 0.1)
    vcr (2.9.3)
    webmock (1.20.4)
      addressable (>= 2.3.6)
      crack (>= 0.3.2)
    yajl-ruby (1.2.1)

PLATFORMS
  ruby

DEPENDENCIES
  agent_client!
  blobstore_client!
  blue-shell
  bosh-core!
  bosh-dev!
  bosh-director!
  bosh-director-core!
  bosh-monitor!
  bosh-registry!
  bosh-release!
  bosh-stemcell!
  bosh-template!
  bosh_aws_cpi (~> 2.1)
  bosh_cli!
  bosh_cli_plugin_aws!
  bosh_cli_plugin_micro!
  bosh_common!
  bosh_cpi!
  codeclimate-test-reporter
  eventmachine (= 1.0.3)
  fakefs
  httpclient
  json (= 1.8.3)
  machinist (~> 1.0)
  minitar
  mysql2
  nats
  net-ssh
  parallel_tests
  pg
  pry
  rack-test
  rake (~> 10.0)
  rest-client
  rspec (~> 3.0.0)
  rspec-instafail
  rspec-its
  rubocop
  rugged
  serverspec (= 0.15.4)
  simple_blobstore_server!
  simplecov (~> 0.9.0)
  sinatra
  sinatra-contrib
  specinfra (= 1.15.0)
  sqlite3
  talentbox-delayed_job_sequel (~> 4.1)
  timecop (~> 0.7.1)
  vcr
  webmock

BUNDLED WITH
   1.11.2<|MERGE_RESOLUTION|>--- conflicted
+++ resolved
@@ -39,9 +39,9 @@
 PATH
   remote: bosh-director-core
   specs:
-    bosh-director-core (1.3177.0)
-      bosh-template (~> 1.3177.0)
-      bosh_common (~> 1.3177.0)
+    bosh-director-core (1.3184.0)
+      bosh-template (~> 1.3184.0)
+      bosh_common (~> 1.3184.0)
 
 PATH
   remote: bosh-director
@@ -80,16 +80,6 @@
       yajl-ruby (~> 1.2.0)
 
 PATH
-<<<<<<< HEAD
-=======
-  remote: bosh-director-core
-  specs:
-    bosh-director-core (1.3184.0)
-      bosh-template (~> 1.3184.0)
-      bosh_common (~> 1.3184.0)
-
-PATH
->>>>>>> 3ae305c3
   remote: bosh-monitor
   specs:
     bosh-monitor (1.3184.0)
@@ -142,29 +132,6 @@
       semi_semantic (~> 1.1.0)
 
 PATH
-<<<<<<< HEAD
-=======
-  remote: bosh_cli
-  specs:
-    bosh_cli (1.3184.0)
-      blobstore_client (~> 1.3184.0)
-      bosh-template (~> 1.3184.0)
-      bosh_common (~> 1.3184.0)
-      cf-uaa-lib (~> 3.2.1)
-      highline (~> 1.6.2)
-      httpclient (= 2.4.0)
-      json_pure (~> 1.7)
-      minitar (~> 0.5.4)
-      net-scp (~> 1.1.0)
-      net-ssh (= 2.9.2)
-      net-ssh-gateway (~> 1.2.0)
-      netaddr (~> 1.5.0)
-      progressbar (~> 0.9.0)
-      sshkey (~> 1.7.0)
-      terminal-table (~> 1.4.3)
-
-PATH
->>>>>>> 3ae305c3
   remote: bosh_cli_plugin_aws
   specs:
     bosh_cli_plugin_aws (1.3184.0)
@@ -198,10 +165,10 @@
 PATH
   remote: bosh_cli
   specs:
-    bosh_cli (1.3177.0)
-      blobstore_client (~> 1.3177.0)
-      bosh-template (~> 1.3177.0)
-      bosh_common (~> 1.3177.0)
+    bosh_cli (1.3184.0)
+      blobstore_client (~> 1.3184.0)
+      bosh-template (~> 1.3184.0)
+      bosh_common (~> 1.3184.0)
       cf-uaa-lib (~> 3.2.1)
       highline (~> 1.6.2)
       httpclient (= 2.4.0)
