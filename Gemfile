# encoding: UTF-8

source 'https://rubygems.org'

gem 'agent_client', path: 'agent_client'
gem 'blobstore_client', path: 'blobstore_client'
gem 'bosh_common', path: 'bosh_common'
gem 'bosh-core', path: 'bosh-core'
gem 'bosh_cpi', path: 'bosh_cpi'
gem 'bosh_cli', path: 'bosh_cli'
gem 'bosh_cli_plugin_aws', path: 'bosh_cli_plugin_aws'
gem 'bosh_cli_plugin_micro', path: 'bosh_cli_plugin_micro'
gem 'bosh-registry', path: 'bosh-registry'
gem 'bosh-director', path: 'bosh-director'
gem 'bosh-director-core', path: 'bosh-director-core'
gem 'bosh-monitor', path: 'bosh-monitor'
gem 'bosh-release', path: 'bosh-release'
gem 'bosh-template', path: 'bosh-template'
gem 'simple_blobstore_server', path: 'simple_blobstore_server'

gem 'bosh_aws_cpi', '~>2.1'
gem 'rake', '~>10.0'

# json version is hardcoded in release director, health_monitor and registry packages
# when modified needs to be updated there as well
gem 'json', '=1.8.3'

<<<<<<< HEAD
gem 'talentbox-delayed_job_sequel', '~> 4.1'
=======
gem 'bundler', '~>1.11.0'
>>>>>>> 7174cb66

group :production do
  # this was pulled from bosh_aws_registry's Gemfile.  Why does it exist?
  # also bosh_openstack_registry, director
  gem 'pg'
  gem 'mysql2'
end

group :bat do
  gem 'httpclient'
  gem 'minitar'
  gem 'net-ssh'
end

group :development, :test do
  gem 'bosh-dev', path: 'bosh-dev'
  gem 'bosh-stemcell', path: 'bosh-stemcell'
  gem 'serverspec', '0.15.4'

  gem 'rspec', '~> 3.0.0'
  gem 'rspec-its'
  gem 'rspec-instafail'

  gem 'rubocop', require: false
  gem 'parallel_tests'
  gem 'rack-test'
  gem 'webmock'
  gem 'fakefs'
  gem 'simplecov', '~> 0.9.0'
  gem 'sinatra'
  gem 'sinatra-contrib'
  gem 'codeclimate-test-reporter', require: false
  gem 'vcr'
  gem 'pry'

  # avoid upgrading until this issue is resolved: https://github.com/eventmachine/eventmachine/issues/633
  gem 'eventmachine', '1.0.3'

  # Explicitly do not require serverspec dependency
  # so that it could be monkey patched in a deterministic way
  # in `bosh-stemcell/spec/support/serverspec_monkeypatch.rb`
  gem 'specinfra', '1.15.0', require: nil

  # for director
  gem 'machinist', '~>1.0'

  # for root level specs
  gem 'rest-client'
  gem 'nats'
  gem 'rugged'

  gem 'sqlite3'
  gem 'timecop', '~>0.7.1'
  gem 'blue-shell'
end<|MERGE_RESOLUTION|>--- conflicted
+++ resolved
@@ -25,11 +25,9 @@
 # when modified needs to be updated there as well
 gem 'json', '=1.8.3'
 
-<<<<<<< HEAD
 gem 'talentbox-delayed_job_sequel', '~> 4.1'
-=======
+
 gem 'bundler', '~>1.11.0'
->>>>>>> 7174cb66
 
 group :production do
   # this was pulled from bosh_aws_registry's Gemfile.  Why does it exist?
