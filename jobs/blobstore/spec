---
name: blobstore

templates:
  nginx_ctl:          bin/nginx_ctl
  nginx.conf.erb:     config/nginx.conf
  blobstore.conf.erb: config/sites/blobstore.conf
  mime.types:         config/mime.types
  read_users.erb:     config/read_users
  write_users.erb:    config/write_users
<<<<<<< HEAD
  bbr_backup:         bin/bbr/backup
  bbr_restore:        bin/bbr/restore
=======
  utils.sh:           helpers/utils.sh
>>>>>>> 60fa7295

packages:
- nginx

properties:
  blobstore.port:
    description: TCP port blobstore server (ngnix) listens on
    default: 25250
  blobstore.ipv6_listen:
    description: Enable binding to IPv6 addresses
    default: false
  blobstore.backend_port:
    description: TCP port backend blobstore server (simple blobstore) listens on
    default: 25251

  blobstore.director.user:
    description: Username director must use to access blobstore via HTTP Basic
  blobstore.director.password:
    description: Password director must use to access blobstore via HTTP Basic

  blobstore.agent.user:
    description: Username agents must use to access blobstore via HTTP Basic
  blobstore.agent.password:
    description: Password agents must use to access blobstore via HTTP Basic

  blobstore.max_upload_size:
    description: Max allowed file size for upload
    default: 5000m

  blobstore.nginx.workers:
    description: Number of nginx workers for blobstore
    default: 2<|MERGE_RESOLUTION|>--- conflicted
+++ resolved
@@ -8,12 +8,9 @@
   mime.types:         config/mime.types
   read_users.erb:     config/read_users
   write_users.erb:    config/write_users
-<<<<<<< HEAD
   bbr_backup:         bin/bbr/backup
   bbr_restore:        bin/bbr/restore
-=======
   utils.sh:           helpers/utils.sh
->>>>>>> 60fa7295
 
 packages:
 - nginx
