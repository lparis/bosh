--- conflicted
+++ resolved
@@ -13,10 +13,7 @@
 libaio1 gdb libcap2-bin libcap2-dev libbz2-dev \
 cmake uuid-dev libgcrypt-dev ca-certificates \
 scsitools mg htop module-assistant debhelper runit parted \
-<<<<<<< HEAD
 cloud-guest-utils anacron software-properties-common"
-=======
-anacron software-properties-common"
 
 if [ `uname -m` == "ppc64le" ]; then
   debs="$debs \
@@ -24,7 +21,6 @@
 libruby bundler libgmp-dev libgmp3-dev libmpfr-dev libmpc-dev"
 fi
 
->>>>>>> a5b58f54
 pkg_mgr install $debs
 
 # we need newer rsyslog; this comes from the upstream project's own repo
