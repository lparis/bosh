--- conflicted
+++ resolved
@@ -1,8 +1,9 @@
 require 'rspec'
 require 'yaml'
+require 'json'
 require 'bosh/template/test'
-require 'json'
-require 'template_example_group'
+require 'bosh/template/evaluation_context'
+require_relative './template_example_group'
 
 describe 'director.yml.erb.erb' do
   let(:merged_manifest_properties) do
@@ -76,24 +77,8 @@
     }
   end
 
-<<<<<<< HEAD
-  let(:erb_yaml) { File.read(File.join(File.dirname(__FILE__), '../jobs/director/templates/director.yml.erb.erb')) }
-
-  subject(:parsed_yaml) do
-    binding = Bosh::Template::EvaluationContext.new(deployment_manifest_fragment, nil).get_binding
-    YAML.load(ERB.new(erb_yaml).result(binding))
-  end
-
-  context 'given a generally valid manifest' do
-    before do
-      deployment_manifest_fragment['properties']['director']['cpi_job'] = 'vsphere'
-    end
-
-    context 'when using web dav blobstore' do
-=======
   shared_examples 'template rendering' do
     context 'given a generally valid manifest' do
->>>>>>> 0dbbec1b
       before do
         merged_manifest_properties['director']['cpi_job'] = 'vsphere'
       end
@@ -116,44 +101,11 @@
           merged_manifest_properties['blobstore']['bucket_name'] = 'bucket'
         end
 
-<<<<<<< HEAD
-    context 'nats' do
-      it 'should have the path to server ca certificate' do
-        expect(parsed_yaml['nats']['server_ca_path']).to eq('/var/vcap/jobs/director/config/nats_server_ca.pem')
-      end
-
-      context 'director' do
-        it 'should have the path to director certificate' do
-          expect(parsed_yaml['nats']['client_certificate_path']).to eq('/var/vcap/jobs/director/config/nats_client_certificate.pem')
-        end
-        it 'should have the path to director private key' do
-          expect(parsed_yaml['nats']['client_private_key_path']).to eq('/var/vcap/jobs/director/config/nats_client_private_key')
-        end
-      end
-
-      context 'agent' do
-        it 'should have the path to agent certificate' do
-          expect(parsed_yaml['nats']['client_ca_certificate_path']).to eq('/var/vcap/jobs/director/config/nats_client_ca_certificate.pem')
-        end
-      
-        it 'should have the path to agent private key' do
-          expect(parsed_yaml['nats']['client_ca_private_key_path']).to eq('/var/vcap/jobs/director/config/nats_client_ca_private_key')
-        end
-      end
-    end
-
-    context 'when domain name specified without all other dns properties' do
-      before do
-        deployment_manifest_fragment['properties']['dns'] = {
-          'domain_name' => 'domain.name'
-        }
-=======
         it 'should configure the paths' do
           expect(parsed_yaml['blobstore']['provider']).to eq('s3cli')
           expect(parsed_yaml['blobstore']['options']['s3cli_config_path']).to eq('/var/vcap/data/tmp/director')
           expect(parsed_yaml['blobstore']['options']['s3cli_path']).to eq('/var/vcap/packages/s3cli/bin/s3cli')
         end
->>>>>>> 0dbbec1b
       end
 
       context 'when using the verify-multidigest binary' do
@@ -167,6 +119,31 @@
           expect(parsed_yaml['local_dns']['enabled']).to eq(true)
           expect(parsed_yaml['local_dns']['include_index']).to eq(false)
           expect(parsed_yaml['local_dns']['use_dns_addresses']).to eq(true)
+        end
+      end
+
+      context 'nats' do
+        it 'should have the path to server ca certificate' do
+          expect(parsed_yaml['nats']['server_ca_path']).to eq('/var/vcap/jobs/director/config/nats_server_ca.pem')
+        end
+
+        context 'director' do
+          it 'should have the path to director certificate' do
+            expect(parsed_yaml['nats']['client_certificate_path']).to eq('/var/vcap/jobs/director/config/nats_client_certificate.pem')
+          end
+          it 'should have the path to director private key' do
+            expect(parsed_yaml['nats']['client_private_key_path']).to eq('/var/vcap/jobs/director/config/nats_client_private_key')
+          end
+        end
+
+        context 'agent' do
+          it 'should have the path to agent certificate' do
+            expect(parsed_yaml['nats']['client_ca_certificate_path']).to eq('/var/vcap/jobs/director/config/nats_client_ca_certificate.pem')
+          end
+
+          it 'should have the path to agent private key' do
+            expect(parsed_yaml['nats']['client_ca_private_key_path']).to eq('/var/vcap/jobs/director/config/nats_client_ca_private_key')
+          end
         end
       end
 
@@ -475,7 +452,6 @@
     end
   end
 
-
   describe Bosh::Template::Test do
     subject(:parsed_yaml) do
       release = Bosh::Template::Test::ReleaseDir.new(File.join(File.dirname(__FILE__), '../'))
@@ -500,25 +476,6 @@
     end
 
     it_behaves_like 'template rendering'
-  end
-end
-
-describe 'nats' do
-  describe 'nats_server_ca.pem.erb' do
-    it_should_behave_like 'a rendered file' do
-      let(:file_name) { '../jobs/director/templates/nats_server_ca.pem.erb' }
-      let(:properties) do
-        {
-          'properties' => {
-            'nats' => {
-              'tls' => {
-                'ca' => content
-              }
-            }
-          }
-        }
-      end
-    end
   end
 
   describe 'director' do
